--- conflicted
+++ resolved
@@ -23,12 +23,8 @@
   "author": "jovotech",
   "license": "Apache-2.0",
   "dependencies": {
-<<<<<<< HEAD
     "ts-toolbelt": "9.5.13",
     "tslog": "^3.2.2",
-=======
-    "ts-toolbelt": "^9.6.0",
->>>>>>> 10e7b8f2
     "type-fest": "^2.5.1"
   },
   "devDependencies": {
