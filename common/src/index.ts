--- conflicted
+++ resolved
@@ -31,12 +31,8 @@
   [K in keyof T as FilterKey<K, I>]: T[K];
 };
 
-<<<<<<< HEAD
-export * from './JovoError';
-export * from './JovoLogger';
-export { ISettingsParam, ILogObject } from 'tslog';
-=======
 export type EnumLike<T extends string> = T | `${T}`;
 
 export * from './JovoError';
->>>>>>> aa8069a1
+export * from './JovoLogger';
+export { ISettingsParam, ILogObject } from 'tslog';