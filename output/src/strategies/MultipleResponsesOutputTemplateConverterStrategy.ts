--- conflicted
+++ resolved
@@ -9,15 +9,6 @@
  */
 export abstract class MultipleResponsesOutputTemplateConverterStrategy<
   RESPONSE extends Record<string, unknown>,
-<<<<<<< HEAD
-> extends OutputTemplateConverterStrategy<RESPONSE> {
-  fromResponse(response: RESPONSE): OutputTemplate;
-  fromResponse(responses: RESPONSE[]): OutputTemplate[];
-  fromResponse(responseOrResponses: RESPONSE | RESPONSE[]): OutputTemplate | OutputTemplate[] {
-    return Array.isArray(responseOrResponses)
-      ? responseOrResponses.map((responseItem) => this.convertResponse(responseItem))
-      : this.convertResponse(responseOrResponses);
-=======
   CONFIG extends OutputTemplateConverterStrategyConfig,
 > extends OutputTemplateConverterStrategy<RESPONSE, CONFIG> {
   prepareOutput(output: OutputTemplate | OutputTemplate[]): OutputTemplate | OutputTemplate[] {
@@ -28,7 +19,6 @@
     return Array.isArray(output)
       ? output.map((outputItem, index) => this.sanitizeOutput(outputItem, index))
       : this.sanitizeOutput(output);
->>>>>>> cfbdcd4d
   }
 
   protected abstract sanitizeOutput(output: OutputTemplate, index?: number): OutputTemplate;
