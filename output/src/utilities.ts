--- conflicted
+++ resolved
@@ -126,13 +126,8 @@
 export function mergeInstances<D extends object, S extends any[]>(
   destination: D,
   ...sources: S
-<<<<<<< HEAD
-): O.MergeAll<OmitIndex<D, string>, S, 'deep'> {
-  // eslint-disable-next-line @typescript-eslint/no-explicit-any
-  return _merge(
-    instanceToObject(destination),
-    ...sources.map((source) => instanceToObject(source)),
-  );
+): O.MergeAll<D, S, 'deep'> {
+  return _merge(destination, ...sources.map((source) => instanceToObject(source)));
 }
 
 export function mergeListen(
@@ -150,8 +145,4 @@
   }
   // if mergeWith is undefined, just return target
   return target;
-=======
-): O.MergeAll<D, S, 'deep'> {
-  return _merge(destination, ...sources.map((source) => instanceToObject(source)));
->>>>>>> e4302067
 }