{
  "name": "@jovotech/output",
<<<<<<< HEAD
  "version": "4.2.6",
=======
  "version": "4.2.7",
>>>>>>> 7a92b38e
  "main": "dist/cjs/index.js",
  "module": "dist/esm5/index.js",
  "es2015": "dist/esm2015/index.js",
  "types": "dist/types/index.d.ts",
  "sideEffects": false,
  "files": [
    "dist"
  ],
  "scripts": {
    "prebuild": "rimraf dist",
    "build": "tsc -b tsconfig.build.cjs.json tsconfig.build.esm5.json tsconfig.build.esm2015.json tsconfig.build.types.json",
    "watch": "tsc -b tsconfig.build.cjs.json tsconfig.build.esm5.json tsconfig.build.esm2015.json tsconfig.build.types.json --watch",
    "prettier": "prettier -w -l src test package.json",
    "eslint": "eslint src test --fix --ext .ts",
    "rimraf": "rimraf ./dist",
    "test": "jest"
  },
  "dependencies": {
<<<<<<< HEAD
    "@jovotech/common": "^4.2.4",
=======
    "@jovotech/common": "^4.2.5",
>>>>>>> 7a92b38e
    "class-transformer": "^0.4.0",
    "class-validator": "^0.13.1",
    "lodash.merge": "^4.6.2",
    "lodash.mergewith": "^4.6.2",
    "lodash.unset": "^4.5.2",
    "reflect-metadata": "^0.1.13",
    "ts-toolbelt": "9.5.13",
    "type-fest": "^2.5.1"
  },
  "devDependencies": {
    "@types/jest": "^26.0.20",
    "@types/lodash.merge": "^4.6.6",
    "@types/lodash.mergewith": "^4.6.6",
    "@types/lodash.unset": "^4.5.6",
    "@types/validator": "^13.7.0",
    "@typescript-eslint/eslint-plugin": "^4.12.0",
    "@typescript-eslint/parser": "^4.12.0",
    "eslint": "^7.17.0",
    "eslint-config-prettier": "^7.1.0",
    "eslint-plugin-prettier": "^3.3.1",
    "jest": "^27.3.1",
    "prettier": "^2.4.1",
    "rimraf": "^3.0.2",
    "ts-jest": "^27.0.7",
    "typescript": "~4.4.4"
  },
  "bugs": {
    "url": "https://github.com/jovotech/jovo-framework/issues"
  },
  "homepage": "https://github.com/jovotech/jovo-framework#readme",
  "repository": {
    "type": "git",
    "url": "git+https://github.com/jovotech/jovo-framework.git"
  },
  "prettier": "../.prettierrc.js",
  "publishConfig": {
    "access": "public"
  },
  "gitHead": "c9569fabbf075a77c83272149bae8a055f76caee"
}<|MERGE_RESOLUTION|>--- conflicted
+++ resolved
@@ -1,10 +1,6 @@
 {
   "name": "@jovotech/output",
-<<<<<<< HEAD
-  "version": "4.2.6",
-=======
   "version": "4.2.7",
->>>>>>> 7a92b38e
   "main": "dist/cjs/index.js",
   "module": "dist/esm5/index.js",
   "es2015": "dist/esm2015/index.js",
@@ -23,11 +19,7 @@
     "test": "jest"
   },
   "dependencies": {
-<<<<<<< HEAD
-    "@jovotech/common": "^4.2.4",
-=======
     "@jovotech/common": "^4.2.5",
->>>>>>> 7a92b38e
     "class-transformer": "^0.4.0",
     "class-validator": "^0.13.1",
     "lodash.merge": "^4.6.2",
