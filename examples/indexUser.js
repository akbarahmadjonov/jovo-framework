--- conflicted
+++ resolved
@@ -5,18 +5,6 @@
 // =================================================================================
 
 const webhook = require('../index').Webhook;
-const app = require('../index').Jovo;
-
-// Enable Logging for Quick Testing
-app.enableRequestLogging();
-app.enableResponseLogging();
-
-// Listen for post requests
-webhook.listen(3000, function() {
-    console.log('Example server listening on port 3000!');
-});
-
-<<<<<<< HEAD
 const app = require('../index').Jovo;
 
 app.setConfig({
@@ -29,9 +17,11 @@
     },
 });
 
-// listen for post requests
-=======
->>>>>>> d8e69fcb
+// Listen for post requests
+webhook.listen(3000, function() {
+    console.log('Example server listening on port 3000!');
+});
+
 webhook.post('/webhook', function(req, res) {
     app.handleRequest(req, res, handlers);
     app.execute();
@@ -39,7 +29,7 @@
 
 
 // =================================================================================
-// App Logic: Using the User Object to store and get data  
+// App Logic: Using the User Object to store and get data
 // =================================================================================
 
 const handlers = {
@@ -48,13 +38,6 @@
         app.toIntent('SaveUserDataIntent');
     },
 
-<<<<<<< HEAD
-    'HelperFunctionsIntent': function() {
-        let seconds = this.user().getSecondsSinceLastSession();
-        app.tell('Seconds '+ seconds);
-    },
-=======
->>>>>>> d8e69fcb
     'SaveUserDataIntent': function() {
         app.user().data.score = 'over 9000';
         app.tell('Saved!');
@@ -66,11 +49,9 @@
     },
 
     'GetMetaDataIntent': function() {
-        let userMetaData = app.user().metaData;
-
-        let userCreatedAt = userMetaData.createdAt;
-        let userlastUsedAt = userMetaData.lastUsedAt;
-        let userSessionsCount = userMetaData.sessionsCount;
+        let userCreatedAt = app.user().metaData.createdAt;
+        let userlastUsedAt = app.user().metaData.lastUsedAt;
+        let userSessionsCount = app.user().metaData.sessionsCount;
 
         console.log(userCreatedAt);
         console.log(userlastUsedAt);
