--- conflicted
+++ resolved
@@ -1,37 +1,4 @@
 import { app } from './app';
-<<<<<<< HEAD
-// import { config } from 'jovo-framework';
-// import { JovoDebugger } from 'jovo-plugin-debugger';
-//
-// /**
-//  * DEFAULT CONFIG
-//  *
-//  * Active for all stages
-//  */
-//
-// app.config({
-//   logging: true,
-//   plugins: [new Alexa(), new GoogleAssistant()],
-// });
-//
-// /**
-//  * Config for local development
-//  */
-// if (process.env.JOVO_STAGE === 'local') {
-//   app.config({
-//     plugins: [new JovoDebugger(), new FileDb()],
-//   });
-// }
-//
-// /**
-//  * Config in production
-//  */
-// if (process.env.JOVO_STAGE === 'prod') {
-//   app.config({
-//     plugins: [new DynamoDb(), new SlackErrorPlugin()],
-//   });
-// }
-=======
 import { config } from '@jovotech/framework';
 import { JovoDebugger } from '@jovotech/plugin-debugger';
 
@@ -62,5 +29,4 @@
   app.config({
     plugins: [new DynamoDb(), new SlackErrorPlugin()],
   });
-}
->>>>>>> b20bafa3
+}