--- conflicted
+++ resolved
@@ -563,15 +563,8 @@
                 let app = new Jovo.Jovo();
 
                 app.on('respond', function(app) {
-<<<<<<< HEAD
-                    let response = app.getPlatform().getResponse();
-                    assert.ok(response.isTell('Hello John Doe'));
-=======
-                    let responseObj = app.getPlatform().getResponseObject();
-                    assert(
-                        responseObj.response.outputSpeech.ssml === '<speak>Hello undefined</speak>',
-                        '<speak>Hello John Doe</speak> returned');
->>>>>>> 0c18e315
+                    let response = app.getPlatform().getResponse();
+                    assert.ok(response.isTell('Hello undefined'));
                     done();
                 });
 
@@ -625,17 +618,9 @@
                 let app = new Jovo.Jovo();
 
                 app.on('respond', function(app) {
-<<<<<<< HEAD
-                    let response = app.getPlatform().getResponse();
-                    assert.ok(response.hasContextOutParameter('session', 'name', 'John Doe'));
-                    assert.ok(response.isTell('Hello John Doe'));
-
-=======
-                    let responseObj = app.getPlatform().getResponseObject();
-                    assert(
-                        responseObj.data.google.richResponse.items[0].simpleResponse.ssml === '<speak>Hello undefined</speak>', // eslint-disable-line
-                        'tell');
->>>>>>> 0c18e315
+                    let response = app.getPlatform().getResponse();
+                    assert.ok(response.isTell('Hello undefined'));
+
                     done();
                 });
 
