--- conflicted
+++ resolved
@@ -10,13 +10,8 @@
     "i18next": "^8.4.3",
     "i18next-sprintf-postprocessor": "^0.2.2",
     "lodash": "^4.17.4",
-<<<<<<< HEAD
-    "uuid": "^3.1.0"
-=======
-    "path": "^0.12.7",
     "uuid": "^3.1.0",
     "xml-escape": "^1.1.0"
->>>>>>> a42ce37f
   },
   "directories": {
     "test": "test"
