[![Jovo Framework](./docs/img/jovo-header.png)](https://www.jovo.tech)

<p align="center">The development framework for cross-platform voice apps</p>

<p align="center">
<a href="https://www.jovo.tech/framework/docs/"><strong>Documentation</strong></a> -
<a href="https://github.com/jovotech/jovo-cli"><strong>CLI </strong></a> -
<a href="https://github.com/jovotech/jovo-sample-voice-app-nodejs"><strong>Sample App </strong></a> - <a href="https://github.com/jovotech/jovo-framework-nodejs/tree/master/.github/CONTRIBUTING.md"><strong>Contributing</strong></a> - <a href="https://twitter.com/jovotech"><strong>Twitter</strong></a></p>
<br/>

<p align="center">
<a href="https://travis-ci.org/jovotech/jovo-framework-nodejs" target="_blank"><img src="https://travis-ci.org/jovotech/jovo-framework-nodejs.svg?branch=master"></a>
<a href="https://www.npmjs.com/package/jovo-framework" target="_blank"><img src="https://img.shields.io/npm/v/jovo-framework/beta.svg"></a>
<a href="./CONTRIBUTING.md"><img src="https://img.shields.io/badge/PRs-welcome-brightgreen.svg"></a>
<a href="https://slackin-uwinbxqkfx.now.sh" target="_blank"><img src="https://slackin-uwinbxqkfx.now.sh/badge.svg"></a>
<a href="https://twitter.com/intent/tweet?text=🔈 Build cross-platform voice apps for Alexa and Google Assistant with @jovotech https://github.com/jovotech/jovo-framework-nodejs/" target="_blank"><img src="https://img.shields.io/twitter/url/http/shields.io.svg?style=social"></a>
</p>
<br/>

```javascript
app.setHandler({
    LAUNCH() {
        this.toIntent('HelloWorldIntent');
    },

    HelloWorldIntent() {
        this.ask('Hello World! What\'s your name?', 'Please tell me your name.');
    },

    MyNameIsIntent() {
        this.tell('Hey ' + this.$inputs.name.value + ', nice to meet you!');
    },
});
```

Jovo is the first open source framework that lets you build voice apps for both Amazon Alexa and Google Assistant with only one code base. Besides cross-platform development, Jovo also offers a variety of integrations and easy prototyping capabilities.

The main features of the Jovo ecosystem are:
* [**Jovo Framework**](https://github.com/jovotech/jovo-framework-nodejs#features): Build voice apps for both Amazon Alexa and Google Assistant
* [**Jovo CLI**](https://github.com/jovotech/jovo-framework-nodejs/blob/master/docs/02_cli): Create, build, and deploy Jovo projects (including [staging](https://github.com/jovotech/jovo-framework-nodejs/tree/master/docs/07_advanced#stagin))
* [**Jovo Webhook**](https://github.com/jovotech/jovo-framework-nodejs/blob/master/docs/03_app-configuration/02_server/webhook.md#jovo-webhook): Develop and debug voice apps on your local computer
* [**Jovo Debugger**](https://www.jovo.tech/debugger): Test and debug voice apps in your browser
* [**Jovo Language Model**](https://github.com/jovotech/jovo-framework-nodejs/tree/master/docs/03_app-configuration#models---language-model): A consolidated language model that can be converted into Alexa Interaction Models and Dialogflow Agents

> 🚀 Join our newsletter for free courses on voice app development: www.jovo.tech/newsletter


## Table of Contents

* [Installation](#installation)
* [Features](#features)
  * [General](#general)
  * [Platform Specific Features](#platform-specific-features)
  * [Integrations](#integrations)
* [Getting Started](./docs/01_getting-started)
  * [Jovo CLI](./docs/01_getting-started#getting-started)
  * [Jovo Framework](./docs/01_getting-started#jovo-framework-npm-package)
  * [Jovo Sample App](./docs/01_getting-started#jovo-sample-voice-app)
* [Tutorials](#tutorials)
* [Contributing](#contributing)


## Installation

> Read more in our [Getting Started Guide](./docs/01_getting-started).

Install the Jovo CLI:

```sh
$ npm install -g jovo-cli
```

Create a new Jovo project:

```sh
$ jovo new <directory>
```

## Features

### General

#### Basic Concepts

Name | Description | Docs
:--- | :--- | :---
Command Line Tools | Create and run Jovo projects from your command line | [📝](./docs/02_cli)
Routing | Easy routing capabilities for intents and states | [📝](./docs/04_app-logic/01_routing)
Data input | Deal with user specific data and request parameters (slots and entities) easily| [📝](./docs/04_app-logic/02_data)
Speech and visual output &nbsp; | Craft your responses, including speech an visual elements | [📝](./docs/04_app-logic/03_output)


#### Advanced Features

Name | Description | Docs
:--- | :--- | :---
User object | Create contextual experiences with user specific data and services | [📝](./docs/04_app-logic/02_data/user.md)
Speech Builder | Helpful class to create speech output and add variety to your responses | [📝](./docs/04_app-logic/03_output/speechbuilder.md)
i18n | Create multilingual voice apps | [📝](./docs/04_app-logic/03_output/i18n.md)
Jovo Persistence Layer &nbsp; &nbsp; &nbsp;| Persist user specific data | [📝](./docs/06_integrations/databases)
Jovo Analytics Layer | Get usage statistics and logging with analytics integrations | [📝](./docs/06_integrations/analytics)
Staging | Create and maintain different environments | [📝](./docs/07_advanced/README.md#staging)
Plugins | Extend the Jovo Framework without having to mess with its core code and architecture | [📝](./docs/07_advanced/README.md#plugins)
Testing | Use the Jovo TestSuite to integrate unit tests into your voice app project | [📝](./docs/07_advanced/README.md#testing)


### Platform Specific Features

Jovo is not a common denominator solution. You can access platform specific features for Amazon Alexa and Google Assistant. See a list of supported features below.

#### General

Name | Description | Docs
:--- | :--- | :---
Multi-platform handler &nbsp; &nbsp; &nbsp; &nbsp; | Add or overwrite specific intents and states for platform specific app logic | [📝](./docs/04_app-logic#handler)


#### Amazon Alexa

Name | Description | Docs
:--- | :--- | :---
Audioplayer | Build Alexa Audioplayer Skills | [📝](./docs/05_platform-specifics/amazon-alexa/audioplayer.md)
VideoApp | Build Alexa VideoApp Skills | [📝](./docs/05_platform-specifics/amazon-alexa/visual.md#video)
Alexa Cards | Create visual output with home cards for Alexa Skills  | [📝](./docs/05_platform-specifics/amazon-alexa/visual.md#cards)
Alexa Device Address | Access users' device location | [📝](./docs/05_platform-specifics/amazon-alexa/data.md#location)
Alexa Lists | Access users' To Do and Shopping Lists | [📝](././docs/05_platform-specifics/amazon-alexa/list.md)
Alexa Verifier | Makes it possible to host your Alexa skill on your own server instead of AWS Lambda | [📝](./docs/03_app-configuration/server/webhook.md#deploy-to-a-server)
Alexa Dialog Interface | Use Alexa's Dialog Directives for multi-turn conversations | [📝](./docs/05_platform-specifics/amazon-alexa/dialog.md)
Echo Show Render Templates | Display visual elements on Echo Show | [📝](./docs/05_platform-specifics/amazon-alexa/visual.md#display-templates)
Progressive Responses | Keep your users engaged while processing a longer request | [📝](./docs/05_platform-specifics/amazon-alexa#progressive-responses)
Skill Events | Get notified when an event (e.g. Skill enabled/disabled) occurs | [📝](./docs/05_platform-specifics/amazon-alexa/skillevents.md)
CanFulfillIntentRequest | Add name-free interaction to your skill and increase your skill's discoverability | [📝](./docs/05_platform-specifics/amazon-alexa/canfulfill.md)
Game Engine | Provides the toolset to receive Echo Button events | [📝](./docs/05_platform-specifics/amazon-alexa/game-engine.md)
Gadget Controller | Allows you to control the user's Echo Buttons | [📝](./docs/05_platform-specifics/amazon-alexa/gadget-controller.md)
In-Skill-Purchasing (ISP) | Allows you to sell premium content | [📝](./docs/05_platform-specifics/amazon-alexa/in-skill-purchases.md)
Reminders API | Allows you to set reminders for your user | [📝](./docs/05_platform-specifics/amazon-alexa/reminders.md)
Settings API | Allows you to get your user's settings information | [📝](./docs/05_platform-specifics/amazon-alexa/settings.md)
Playback Controller | Process audio player requests coming from, for example, touch controls on Alexa-enabled devices | [📝](./docs/05_platform-specifics/amazon-alexa/audioplayer.md#playback-controller)
<<<<<<< HEAD
=======

>>>>>>> f80d17f6

#### Google Assistant

Name | Description | Docs
:--- | :--- | :---
Google Assistant Cards &nbsp; &nbsp; &nbsp; | Create visual Output for the Google Assistant mobile app | [📝](./docs/05_platform-specifics/google-assistant/visual.md#basic-card)
Suggestion Chips | Display buttons to allow your users to quickly reply on mobile phones | [📝](./docs/05_platform-specifics/google-assistant/visual.md#suggestion-chips)
Location | Access your user's location data | [📝](./docs/05_platform-specifics/google-assistant/data.md#location)
Media Response | Play longform audio | [📝](./docs/05_platform-specifics/google-assistant/media-response.md)


#### Missing

The following features are **not** implemented yet. We appreciate any kind of help and are also happy to assist you, if you have any questions about the core code. You can reach us on [Slack](https://slackin-uwinbxqkfx.now.sh/).

Platform | Feature | Docs
:--- | :--- | :---
**Amazon Alexa** | Notifications | [📝](https://developer.amazon.com/docs/alexa-voice-service/notifications-overview.html)
**Google Action** | Table Card | [📝](https://developers.google.com/actions/assistant/responses#table_card)
&nbsp; | Transactions | [📝](https://developers.google.com/actions/transactions/)
&nbsp; | Push Notifications | [📝](https://developers.google.com/actions/assistant/updates/notifications)
&nbsp; | Android Link | [📝](https://developers.google.com/actions/assistant/helpers#android_link)

### Integrations

#### Database Integrations

See the [Jovo Persistence Layer](./docs/06_integrations/databases) for more information on storing user specific data.

Name | Description | Docs
:--- | :--- | :---
File Persistence &nbsp; &nbsp; &nbsp; &nbsp; | Saves user specific data in JSON file for fast prototyping and development (default) | [📝](./docs/06_integrations/databases/#filepersistence)
Dynamo DB | Saves user specific data in AWS DynamoDB table | [📝](./docs/06_integrations/databases/#dynamodb)

#### Analytics Integrations

See the [Jovo Analytics Layer](./docs/06_integrations/analytics) for more information on analytics features.

Name | Description | Docs
:--- | :--- | :---
Dashbot | Chatbot and Voice App Analytics including Usage Metrics, Behavior Flows, and Live Interaction Transcripts | [📝](./docs/06_integrations/analytics/#dashbot)
Bespoken Analytics | Voice App Analytics including Usage Metrics, Logging, and Monitoring | [📝](./docs/06_integrations/analytics/#bespoken)
Chatbase | Voice App Analytics including Usage Metrics, Session Flows and Link Tracking | [📝](./docs/06_integrations/analytics/#chatbase)
Botanalytics | AI powered Chatbot Analytics and Voice Analytics | [📝](./docs/06_integrations/analytics/#botanalytics)

#### CLI Integrations

See the [Jovo CLI Docs](./docs/02_cli/) for more information on CLI features.

Name | Description | Docs
:--- | :--- | :---
bst proxy &nbsp; &nbsp; &nbsp; &nbsp; | Proxy service that creates a webhook link for local prototyping, with additional logging and analytics features | [📝](./docs/02_cli#bst-proxy)
nodemon | Monitor changes and automatically restart the server | [📝](./docs/02_cli#watch)


## Tutorials

Find a quickstart guide and comprehensive tutorials here:
* General:
    * [Build a cross-platform voice app in 5 simple steps](https://www.jovo.tech/get-started)
    * [Build an Alexa Skill with Jovo](https://www.jovo.tech/blog/alexa-skill-tutorial-nodejs/)
    * [Build a Google Action with Jovo](https://www.jovo.tech/blog/google-action-tutorial-nodejs/)
* Account Linking:
    * [Amazon Alexa with Auth0](https://www.jovo.tech/blog/alexa-account-linking-auth0/)
    * [Google Action with Auth0](https://www.jovo.tech/blog/google-action-account-linking-auth0/)
    * [Login with Amazon](https://www.jovo.tech/blog/alexa-login-with-amazon-email/)
* Amazon Alexa:
    * [Skill Events](https://www.jovo.tech/blog/alexa-skill-events/)
* Google Action:
    * [Suggestion Chips](https://www.jovo.tech/blog/google-assistant-suggestion-chips/)


## Contributing
<a href="https://www.codetriage.com/jovotech/jovo-framework-nodejs" target="_blank"><img src="https://www.codetriage.com/jovotech/jovo-framework-nodejs/badges/users.svg"></a>

We strongly encourage everyone who wants to help the Jovo development take a look at the following resources:
* [CONTRIBUTING.md](./.github/CONTRIBUTING.md)
* Take a look at our [issues](https://github.com/jovotech/jovo-framework-nodejs/issues)
* Add your project to [jovotech/builtwithjovo](https://github.com/jovotech/builtwithjovo)


## We need your help

Jovo is a free, open source framework for voice developers. We're improving it every day and appreciate any feedback. How to support us? Just go ahead and build something cool with the framework and let us know at feedback@jovo.tech. Thanks!<|MERGE_RESOLUTION|>--- conflicted
+++ resolved
@@ -10,7 +10,7 @@
 
 <p align="center">
 <a href="https://travis-ci.org/jovotech/jovo-framework-nodejs" target="_blank"><img src="https://travis-ci.org/jovotech/jovo-framework-nodejs.svg?branch=master"></a>
-<a href="https://www.npmjs.com/package/jovo-framework" target="_blank"><img src="https://img.shields.io/npm/v/jovo-framework/beta.svg"></a>
+<a href="https://www.npmjs.com/package/jovo-framework" target="_blank"><img src="https://badge.fury.io/js/jovo-framework.svg"></a>
 <a href="./CONTRIBUTING.md"><img src="https://img.shields.io/badge/PRs-welcome-brightgreen.svg"></a>
 <a href="https://slackin-uwinbxqkfx.now.sh" target="_blank"><img src="https://slackin-uwinbxqkfx.now.sh/badge.svg"></a>
 <a href="https://twitter.com/intent/tweet?text=🔈 Build cross-platform voice apps for Alexa and Google Assistant with @jovotech https://github.com/jovotech/jovo-framework-nodejs/" target="_blank"><img src="https://img.shields.io/twitter/url/http/shields.io.svg?style=social"></a>
@@ -19,16 +19,16 @@
 
 ```javascript
 app.setHandler({
-    LAUNCH() {
+    'LAUNCH': function() {
         this.toIntent('HelloWorldIntent');
     },
 
-    HelloWorldIntent() {
+    'HelloWorldIntent': function() {
         this.ask('Hello World! What\'s your name?', 'Please tell me your name.');
     },
 
-    MyNameIsIntent() {
-        this.tell('Hey ' + this.$inputs.name.value + ', nice to meet you!');
+    'MyNameIsIntent': function(name) {
+        this.tell('Hey ' + name.value + ', nice to meet you!');
     },
 });
 ```
@@ -136,10 +136,7 @@
 Reminders API | Allows you to set reminders for your user | [📝](./docs/05_platform-specifics/amazon-alexa/reminders.md)
 Settings API | Allows you to get your user's settings information | [📝](./docs/05_platform-specifics/amazon-alexa/settings.md)
 Playback Controller | Process audio player requests coming from, for example, touch controls on Alexa-enabled devices | [📝](./docs/05_platform-specifics/amazon-alexa/audioplayer.md#playback-controller)
-<<<<<<< HEAD
-=======
-
->>>>>>> f80d17f6
+
 
 #### Google Assistant
 
