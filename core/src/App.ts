--- conflicted
+++ resolved
@@ -1,9 +1,5 @@
 import _merge from 'lodash.merge';
-<<<<<<< HEAD
-import { RegisteredComponents, Server } from '.';
-=======
 import { ArrayElement, Middleware, RegisteredComponents } from '.';
->>>>>>> 0745a98a
 import { ComponentConstructor, ComponentDeclaration } from './BaseComponent';
 import { DuplicateChildComponentsError } from './errors/DuplicateChildComponentsError';
 import { DuplicateGlobalIntentsError } from './errors/DuplicateGlobalIntentsError';
@@ -27,35 +23,23 @@
   components?: Array<ComponentConstructor | ComponentDeclaration>;
 };
 
-export type AppBaseMiddlewares = [
-  'request',
-  'interpretation.asr',
-  'interpretation.nlu',
-  'dialog.context',
-  'dialog.logic',
-  'response.output',
-  'response.tts',
-  'response',
-];
-
-export const BASE_APP_MIDDLEWARES: AppBaseMiddlewares = [
-  'request',
-  'interpretation.asr',
-  'interpretation.nlu',
-  'dialog.context',
-  'dialog.logic',
-  'response.output',
-  'response.tts',
-  'response',
-];
-
-export class App extends Extensible<AppConfig, AppBaseMiddlewares> {
+export class App extends Extensible<AppConfig> {
   readonly config: AppConfig = {
     placeholder: '',
   };
-  readonly middlewareCollection = new MiddlewareCollection(...BASE_APP_MIDDLEWARES);
 
   readonly components: RegisteredComponents;
+
+  middlewareCollection = new MiddlewareCollection(
+    'request',
+    'interpretation.asr',
+    'interpretation.nlu',
+    'dialog.context',
+    'dialog.logic',
+    'response.output',
+    'response.tts',
+    'response',
+  );
 
   constructor(config?: AppInitConfig) {
     super(config ? { ...config, components: undefined } : config);
@@ -70,12 +54,6 @@
 
   get platforms(): ReadonlyArray<Platform> {
     return Object.values(this.plugins).filter((plugin) => plugin instanceof Platform) as Platform[];
-  }
-
-  middleware(name: ArrayElement<AppBaseMiddlewares>): Middleware | undefined;
-  middleware(name: string): Middleware | undefined;
-  middleware(name: string | ArrayElement<AppBaseMiddlewares>): Middleware | undefined {
-    return this.middlewareCollection.get(name);
   }
 
   getDefaultConfig(): AppConfig {
@@ -101,8 +79,8 @@
 
   // TODO finish Host-related things
   // eslint-disable-next-line @typescript-eslint/no-explicit-any
-  async handle(request: Record<string, any>, server: Server): Promise<any> {
-    const handleRequest = new HandleRequest(this, request, server);
+  async handle(request: Record<string, any>): Promise<any> {
+    const handleRequest = new HandleRequest(this, request, new Host());
     await handleRequest.mount();
 
     await handleRequest.middlewareCollection.run('request', handleRequest);
