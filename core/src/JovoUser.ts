--- conflicted
+++ resolved
@@ -9,19 +9,22 @@
   JOVO extends Jovo<REQUEST, RESPONSE>
 > = new (jovo: JOVO) => JovoUser<REQUEST, RESPONSE, JOVO>;
 
-<<<<<<< HEAD
 export interface PersistableUserData {
   data: UserData;
   createdAt: Date;
   updatedAt: Date;
 }
 
-export abstract class JovoUser<REQUEST extends JovoRequest, RESPONSE extends JovoResponse> {
+export abstract class JovoUser<
+  REQUEST extends JovoRequest,
+  RESPONSE extends JovoResponse,
+  JOVO extends Jovo<REQUEST, RESPONSE>
+> {
   createdAt: Date = new Date();
   updatedAt: Date = new Date();
   $data: UserData = {};
 
-  constructor(readonly jovo: Jovo<REQUEST, RESPONSE>) {}
+  constructor(readonly jovo: JOVO) {}
 
   abstract id: string;
 
@@ -46,12 +49,4 @@
       updatedAt: new Date(),
     };
   }
-=======
-export abstract class JovoUser<
-  REQUEST extends JovoRequest,
-  RESPONSE extends JovoResponse,
-  JOVO extends Jovo<REQUEST, RESPONSE>
-> {
-  constructor(readonly jovo: JOVO) {}
->>>>>>> 9a1dbb0e
 }