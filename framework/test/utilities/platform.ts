--- conflicted
+++ resolved
@@ -10,10 +10,7 @@
   InputTypeLike,
   Jovo,
   JovoDevice,
-<<<<<<< HEAD
   JovoInput,
-=======
->>>>>>> f06456f8
   JovoRequest,
   JovoResponse,
   JovoUser,
