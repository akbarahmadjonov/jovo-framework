{
  "name": "@jovotech/framework",
<<<<<<< HEAD
  "version": "4.2.10",
=======
  "version": "4.2.11",
>>>>>>> 7a92b38e
  "description": "",
  "main": "dist/cjs/index.js",
  "module": "dist/esm5/index.js",
  "es2015": "dist/esm2015/index.js",
  "types": "dist/types/index.d.ts",
  "sideEffects": false,
  "files": [
    "dist",
    "boilerplate"
  ],
  "scripts": {
    "prebuild": "rimraf dist",
    "build": "tsc -b tsconfig.build.cjs.json tsconfig.build.esm5.json tsconfig.build.esm2015.json tsconfig.build.types.json",
    "watch": "tsc -b tsconfig.build.cjs.json tsconfig.build.esm5.json tsconfig.build.esm2015.json tsconfig.build.types.json --watch",
    "prettier": "prettier -w -l src test package.json",
    "eslint": "eslint src test --fix --ext .ts",
    "rimraf": "rimraf dist",
    "test": "jest --runInBand"
  },
  "author": "jovotech",
  "license": "Apache-2.0",
  "dependencies": {
<<<<<<< HEAD
    "@jovotech/common": "^4.2.4",
    "@jovotech/output": "^4.2.6",
=======
    "@jovotech/common": "^4.2.5",
    "@jovotech/output": "^4.2.7",
>>>>>>> 7a92b38e
    "axios": "^0.21.1",
    "chalk": "^4.1.0",
    "i18next": "^20.3.1",
    "json-colorizer": "^2.2.2",
    "lodash.clonedeep": "^4.5.0",
    "lodash.get": "^4.4.2",
    "lodash.merge": "^4.6.2",
    "lodash.set": "^4.3.2",
    "lodash.unset": "^4.5.2",
    "ts-mixer": "^6.0.0",
    "ts-toolbelt": "9.5.13",
    "type-fest": "^2.5.1",
    "uuid": "^8.3.2"
  },
  "devDependencies": {
    "@types/jest": "^26.0.20",
    "@types/lodash.clonedeep": "^4.5.6",
    "@types/lodash.get": "^4.4.6",
    "@types/lodash.merge": "^4.6.6",
    "@types/lodash.set": "^4.3.6",
    "@types/lodash.unset": "^4.3.6",
    "@types/node": "^12.20.37",
    "@typescript-eslint/eslint-plugin": "^4.12.0",
    "@typescript-eslint/parser": "^4.12.0",
    "eslint": "^7.17.0",
    "eslint-config-prettier": "^7.1.0",
    "eslint-plugin-prettier": "^3.3.1",
    "jest": "^27.3.1",
    "prettier": "^2.4.1",
    "rimraf": "^3.0.2",
    "source-map-support": "^0.5.19",
    "ts-jest": "^27.0.7",
    "typescript": "~4.4.4"
  },
  "gitHead": "c9569fabbf075a77c83272149bae8a055f76caee",
  "prettier": "../.prettierrc.js",
  "publishConfig": {
    "access": "public"
  }
}<|MERGE_RESOLUTION|>--- conflicted
+++ resolved
@@ -1,10 +1,6 @@
 {
   "name": "@jovotech/framework",
-<<<<<<< HEAD
-  "version": "4.2.10",
-=======
   "version": "4.2.11",
->>>>>>> 7a92b38e
   "description": "",
   "main": "dist/cjs/index.js",
   "module": "dist/esm5/index.js",
@@ -27,13 +23,8 @@
   "author": "jovotech",
   "license": "Apache-2.0",
   "dependencies": {
-<<<<<<< HEAD
-    "@jovotech/common": "^4.2.4",
-    "@jovotech/output": "^4.2.6",
-=======
     "@jovotech/common": "^4.2.5",
     "@jovotech/output": "^4.2.7",
->>>>>>> 7a92b38e
     "axios": "^0.21.1",
     "chalk": "^4.1.0",
     "i18next": "^20.3.1",
