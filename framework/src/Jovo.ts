import { DeepPartial, PickWhere, UnknownObject } from '@jovotech/common';
import { JovoResponse, NormalizedOutputTemplate, OutputTemplate } from '@jovotech/output';
import _cloneDeep from 'lodash.clonedeep';
import _merge from 'lodash.merge';
import _set from 'lodash.set';
import { App, AppConfig } from './App';
import { HandleRequest } from './HandleRequest';
import {
  BaseComponent,
  BaseOutput,
  ComponentConfig,
  ComponentConstructor,
  ComponentData,
  DbPluginStoredElementsConfig,
  I18NextAutoPath,
  I18NextResourcesLanguageKeys,
  I18NextResourcesNamespaceKeysOfLanguage,
  I18NextResult,
  I18NextTFunctionOptions,
  I18NextTFunctionResult,
  I18NextTOptions,
  JovoInput,
  MetadataStorage,
  OutputConstructor,
  PersistableSessionData,
  PersistableUserData,
  Server,
  StateStackItem,
<<<<<<< HEAD
  StringLiteral,
  UnknownObject,
=======
>>>>>>> 9465583f
} from './index';

import { EntityMap, RequestData } from './interfaces';
import { JovoDevice } from './JovoDevice';
import { JovoHistory, JovoHistoryItem, PersistableHistoryData } from './JovoHistory';
import { JovoRequest } from './JovoRequest';
import { JovoSession } from './JovoSession';
import { JovoUser } from './JovoUser';
import { Platform } from './Platform';
import { JovoRoute } from './plugins/RouterPlugin';
import { forEachDeep } from './utilities';

export type JovoConstructor<
  REQUEST extends JovoRequest,
  RESPONSE extends JovoResponse,
  JOVO extends Jovo<REQUEST, RESPONSE, JOVO, USER, DEVICE, PLATFORM>,
  USER extends JovoUser<JOVO>,
  DEVICE extends JovoDevice<JOVO>,
  PLATFORM extends Platform<REQUEST, RESPONSE, JOVO, USER, DEVICE, PLATFORM>,
> = new (app: App, handleRequest: HandleRequest, platform: PLATFORM, ...args: unknown[]) => JOVO;

export interface JovoPersistableData {
  user?: PersistableUserData;
  session?: PersistableSessionData;
  history?: PersistableHistoryData;
  createdAt?: string;
  updatedAt?: string;
}

export interface JovoComponentInfo<
  DATA extends ComponentData = ComponentData,
  CONFIG extends UnknownObject = UnknownObject,
> {
  data: DATA;
  config?: CONFIG;
}

export interface DelegateOptions<
  CONFIG extends UnknownObject | undefined = UnknownObject | undefined,
  EVENTS extends string = string,
> {
  // eslint-disable-next-line @typescript-eslint/no-explicit-any
  resolve: Record<EVENTS, string | ((this: BaseComponent, ...args: any[]) => any)>;
  config?: CONFIG;
}

export function registerPlatformSpecificJovoReference<
  KEY extends keyof Jovo,
  REQUEST extends JovoRequest,
  RESPONSE extends JovoResponse,
  JOVO extends Jovo<REQUEST, RESPONSE, JOVO, USER, DEVICE, PLATFORM>,
  USER extends JovoUser<JOVO>,
  DEVICE extends JovoDevice<JOVO>,
  PLATFORM extends Platform<REQUEST, RESPONSE, JOVO, USER, DEVICE, PLATFORM>,
>(key: KEY, jovoClass: JovoConstructor<REQUEST, RESPONSE, JOVO, USER, DEVICE, PLATFORM>): void {
  Object.defineProperty(Jovo.prototype, key, {
    get(): Jovo[KEY] | undefined {
      return this instanceof jovoClass ? this : undefined;
    },
  });
}

export abstract class Jovo<
  REQUEST extends JovoRequest = JovoRequest,
  RESPONSE extends JovoResponse = JovoResponse,
  // eslint-disable-next-line @typescript-eslint/no-explicit-any
  JOVO extends Jovo<REQUEST, RESPONSE, JOVO, USER, DEVICE, PLATFORM> = any,
  USER extends JovoUser<JOVO> = JovoUser<JOVO>,
  DEVICE extends JovoDevice<JOVO> = JovoDevice<JOVO>,
  // eslint-disable-next-line @typescript-eslint/no-explicit-any
  PLATFORM extends Platform<REQUEST, RESPONSE, JOVO, USER, DEVICE, PLATFORM> = any,
> {
  $request: REQUEST;
  $input: JovoInput;
  $output: OutputTemplate[];
  $response?: RESPONSE | RESPONSE[];

  $data: RequestData;
  $device: DEVICE;
  $entities: EntityMap;
  $history: JovoHistory;
  $route?: JovoRoute;
  $session: JovoSession;
  $user: USER;

  constructor(
    readonly $app: App,
    readonly $handleRequest: HandleRequest,
    // eslint-disable-next-line @typescript-eslint/no-explicit-any
    readonly $platform: PLATFORM,
  ) {
    this.$request = this.$platform.createRequestInstance($handleRequest.server.getRequestObject());
    this.$input = this.$request.getInput();
    this.$output = [];

    this.$data = {};
    this.$device = this.$platform.createDeviceInstance(this as unknown as JOVO);
    this.$entities = this.getEntityMap();
    this.$history = new JovoHistory();
    this.$session = this.getSession();
    this.$user = this.$platform.createUserInstance(this as unknown as JOVO);
  }

  get $config(): AppConfig {
    return this.$handleRequest.config;
  }

  get $server(): Server {
    return this.$handleRequest.server;
  }

  get $plugins(): HandleRequest['plugins'] {
    return this.$handleRequest.plugins;
  }

  get $state(): JovoSession['state'] {
    return this.$session.state;
  }

  get $subState(): string | undefined {
    if (!this.$state?.length) return;
    return this.$state[this.$state.length - 1]?.subState;
  }

  set $subState(value: string | undefined) {
    if (!this.$state?.length) return;
    this.$state[this.$state.length - 1].subState = value;
  }

  get $component(): JovoComponentInfo {
    // global components should not have component-data
    if (!this.$state?.length) {
      return {
        data: {},
      };
    }
    const latestStateStackItem = this.$state[this.$state.length - 1];
    return {
      get data(): ComponentData {
        if (!latestStateStackItem.data) {
          latestStateStackItem.data = {};
        }
        return latestStateStackItem.data;
      },
      set data(value: ComponentData) {
        if (!latestStateStackItem.data) {
          latestStateStackItem.data = {};
        }
        latestStateStackItem.data = value;
      },
      get config(): UnknownObject | undefined {
        const deserializedStateConfig = _cloneDeep(latestStateStackItem.config);
        if (deserializedStateConfig) {
          // deserialize all found Output-constructors
          forEachDeep(deserializedStateConfig, (value, path) => {
            // TODO: check restriction
            if (
              typeof value === 'object' &&
              value.type === 'output' &&
              value.name &&
              Object.keys(value).length === 2
            ) {
              const outputMetadata = MetadataStorage.getInstance().getOutputMetadataByName(
                value.name,
              );
              if (!outputMetadata) {
                // TODO determine what to do!
                return;
              }
              _set(deserializedStateConfig, path, outputMetadata.target);
            }
          });
        }
        return deserializedStateConfig;
      },
      set config(value: UnknownObject | undefined) {
        latestStateStackItem.config = value;
      },
    };
  }

  // The first signature only allows string literals
  $t<
    PATH extends string,
    LANGUAGE extends I18NextResourcesLanguageKeys | string = I18NextResourcesLanguageKeys,
    NAMESPACE extends
      | I18NextResourcesNamespaceKeysOfLanguage<LANGUAGE>
      | string = I18NextResourcesNamespaceKeysOfLanguage<LANGUAGE>,
    LITERAL_PATH extends string = StringLiteral<PATH>,
  >(
    path:
      | I18NextAutoPath<LITERAL_PATH, LANGUAGE, NAMESPACE>
      | LITERAL_PATH
      | Array<I18NextAutoPath<LITERAL_PATH, LANGUAGE, NAMESPACE> | LITERAL_PATH>,
    options?: I18NextTOptions<LANGUAGE, NAMESPACE>,
  ): I18NextResult<LITERAL_PATH, LANGUAGE, NAMESPACE>;
  $t<RESULT extends I18NextTFunctionResult = string>(
    path: string | string[],
    options?: I18NextTFunctionOptions,
  ): RESULT;
  $t(path: string | string[], options?: I18NextTFunctionOptions): I18NextTFunctionResult {
    return this.$app.i18n.t(path, options);
  }

  async $send(outputTemplateOrMessage: OutputTemplate | OutputTemplate[] | string): Promise<void>;
  async $send<OUTPUT extends BaseOutput>(
    outputConstructor: OutputConstructor<OUTPUT, REQUEST, RESPONSE, this>,
    options?: DeepPartial<OUTPUT['options']>,
  ): Promise<void>;
  async $send<OUTPUT extends BaseOutput>(
    outputConstructorOrTemplateOrMessage:
      | string
      | OutputConstructor<OUTPUT, REQUEST, RESPONSE, this>
      | OutputTemplate
      | OutputTemplate[],
    options?: DeepPartial<OUTPUT['options']>,
  ): Promise<void> {
    let newOutput: OutputTemplate | OutputTemplate[];
    if (typeof outputConstructorOrTemplateOrMessage === 'function') {
      const outputInstance = new outputConstructorOrTemplateOrMessage(this, options);
      const output = await outputInstance.build();
      // overwrite reserved properties of the built object i.e. message
      NormalizedOutputTemplate.getKeys().forEach((key) => {
        if (options?.[key]) {
          if (Array.isArray(output)) {
            output[output.length - 1][key] =
              key === 'platforms'
                ? _merge({}, output[output.length - 1].platforms || {}, options[key])
                : options[key];
          } else {
            output[key] =
              key === 'platforms' ? _merge({}, output[key] || {}, options[key]) : options[key];
          }
        }
      });
      newOutput = output;
    } else if (typeof outputConstructorOrTemplateOrMessage === 'string') {
      newOutput = {
        message: outputConstructorOrTemplateOrMessage,
      };
    } else {
      newOutput = outputConstructorOrTemplateOrMessage;
    }

    // push the new OutputTemplate(s) to $output
    Array.isArray(newOutput) ? this.$output.push(...newOutput) : this.$output.push(newOutput);
  }

  async $redirect<
    COMPONENT extends BaseComponent,
    HANDLER extends Exclude<
      // eslint-disable-next-line @typescript-eslint/ban-types
      keyof PickWhere<COMPONENT, Function>,
      keyof BaseComponent
    >,
  >(constructor: ComponentConstructor<COMPONENT>, handler?: HANDLER): Promise<void>;
  async $redirect(
    constructorOrName: ComponentConstructor | string,
    handler?: string,
  ): Promise<void>;
  async $redirect(
    constructorOrName: ComponentConstructor | string,
    handler?: string,
  ): Promise<void> {
    const componentName =
      typeof constructorOrName === 'function' ? constructorOrName.name : constructorOrName;
    // get the node with the given name relative to the currently active component-node
    const componentNode = this.$handleRequest.componentTree.getNodeRelativeToOrFail(
      componentName,
      this.$handleRequest.activeComponentNode?.path,
    );

    // update the state-stack if the component is not global
    if (!componentNode.metadata.isGlobal) {
      const stackItem: StateStackItem = {
        component: componentNode.path.join('.'),
      };
      if (!this.$state?.length) {
        // initialize the state-stack if it is empty or does not exist
        this.$session.state = [stackItem];
      } else {
        // replace last item in stack
        this.$state[this.$state.length - 1] = stackItem;
      }
    }

    // update the active component node in handleRequest to keep track of the state
    this.$handleRequest.activeComponentNode = componentNode;
    // execute the component's handler
    await componentNode.executeHandler({
      jovo: this.getJovoReference(),
      handler,
    });
  }

  async $delegate<COMPONENT extends BaseComponent>(
    constructor: ComponentConstructor<COMPONENT>,
    options: DelegateOptions<ComponentConfig<COMPONENT>>,
  ): Promise<void>;
  async $delegate(
    constructorOrName: ComponentConstructor | string,
    options: DelegateOptions,
  ): Promise<void>;
  async $delegate(
    constructorOrName: ComponentConstructor | string,
    options: DelegateOptions,
  ): Promise<void> {
    const componentName =
      typeof constructorOrName === 'function' ? constructorOrName.name : constructorOrName;
    // get the node with the given name relative to the currently active component-node
    const componentNode = this.$handleRequest.componentTree.getNodeRelativeToOrFail(
      componentName,
      this.$handleRequest.activeComponentNode?.path,
    );

    // if the component that is currently being executed is global
    if (this.$handleRequest.activeComponentNode?.metadata?.isGlobal) {
      // make sure there is a stack
      if (!this.$session.state) {
        this.$session.state = [];
      }
      // add the current component
      this.$session.state.push({
        component: this.$handleRequest.activeComponentNode.path.join('.'),
      });
    }

    // serialize all values in 'resolve'
    const serializableResolve: Record<string, string> = {};
    for (const key in options.resolve) {
      if (options.resolve.hasOwnProperty(key)) {
        const value = options.resolve[key];
        serializableResolve[key] = typeof value === 'string' ? value : value.name;
      }
    }

    // serialize the whole config
    const serializableConfig = _cloneDeep(options.config);
    if (serializableConfig) {
      forEachDeep(serializableConfig, (value, path) => {
        // serialize all passed Output-constructors
        if (value?.prototype instanceof BaseOutput) {
          const outputMetadata = MetadataStorage.getInstance().getOutputMetadata(value);
          if (!outputMetadata) {
            // TODO determine what to do!
            return;
          }
          _set(serializableConfig, path, { type: 'output', name: outputMetadata.name });
        }
      });
    }
    // push the delegating component to the state-stack
    if (!this.$session.state) {
      this.$session.state = [];
    }
    this.$session.state.push({
      resolve: serializableResolve,
      config: serializableConfig,
      component: componentNode.path.join('.'),
    });
    // update the active component node in handleRequest to keep track of the state
    this.$handleRequest.activeComponentNode = componentNode;
    // execute the component's handler
    await componentNode.executeHandler({
      jovo: this.getJovoReference(),
    });
  }

  // TODO determine whether an error should be thrown if $resolve is called from a context outside a delegation
  async $resolve<ARGS extends unknown[]>(eventName: string, ...eventArgs: ARGS): Promise<void> {
    if (!this.$state) {
      return;
    }
    const currentStateStackItem = this.$state[this.$state.length - 1];
    const previousStateStackItem = this.$state[this.$state.length - 2];
    // make sure the state-stack exists and it long enough
    if (!currentStateStackItem?.resolve || !previousStateStackItem) {
      return;
    }
    const resolvedHandler = currentStateStackItem.resolve[eventName];
    const previousComponentPath = previousStateStackItem.component.split('.');
    // get the previous node
    const previousComponentNode =
      this.$handleRequest.componentTree.getNodeAtOrFail(previousComponentPath);

    // if previous component is global, remove another item from the stack to remove the global component
    if (previousComponentNode.metadata.isGlobal) {
      this.$state.pop();
    }
    // remove the latest item from the state-stack
    this.$state.pop();

    // update the active component node in handleRequest to keep track of the state
    this.$handleRequest.activeComponentNode = previousComponentNode;
    // execute the component's handler
    await previousComponentNode.executeHandler({
      jovo: this.getJovoReference(),
      handler: resolvedHandler,
      callArgs: eventArgs,
    });
  }

  getSession(): JovoSession {
    const session = this.$request.getSession();
    return session instanceof JovoSession ? session : new JovoSession(session);
  }

  getEntityMap(): EntityMap {
    return this.$input.entities || this.$input.nlu?.entities || {};
  }

  getPersistableData(): JovoPersistableData {
    return {
      user: this.$user.getPersistableData(),
      session: this.$session.getPersistableData(),
      history: this.$history.getPersistableData(),
      createdAt: new Date(this.$user.createdAt).toISOString(),
      updatedAt: new Date().toISOString(),
    };
  }

  setPersistableData(data: JovoPersistableData, config?: DbPluginStoredElementsConfig): void {
    const isStoredElementEnabled = (key: 'user' | 'session' | 'history') => {
      const value = config?.[key];
      return typeof value === 'object' ? value.enabled !== false : !!value;
    };

    if (isStoredElementEnabled('user')) {
      this.$user.setPersistableData(data.user);
    }
    if (isStoredElementEnabled('session')) {
      this.$session.setPersistableData(data.session, config?.session);
    }
    if (isStoredElementEnabled('history')) {
      this.$history.setPersistableData(data.history);
    }
    this.$user.createdAt = new Date(data?.createdAt || new Date());
    this.$user.updatedAt = new Date(data?.updatedAt || new Date());
  }

  getCurrentHistoryItem(): JovoHistoryItem {
    return {
      request: this.$request,
      input: this.$input,

      state: this.$state,
      entities: this.$entities,

      output: this.$output,
      response: this.$response,
    };
  }

  protected getJovoReference(): Jovo {
    return (this as { jovo?: Jovo })?.jovo || (this as unknown as Jovo);
  }
}<|MERGE_RESOLUTION|>--- conflicted
+++ resolved
@@ -26,11 +26,8 @@
   PersistableUserData,
   Server,
   StateStackItem,
-<<<<<<< HEAD
   StringLiteral,
   UnknownObject,
-=======
->>>>>>> 9465583f
 } from './index';
 
 import { EntityMap, RequestData } from './interfaces';
