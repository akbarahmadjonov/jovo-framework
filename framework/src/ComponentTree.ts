import _get from 'lodash.get';
import _merge from 'lodash.merge';
import { ComponentConstructor, ComponentDeclaration } from './BaseComponent';
import { ComponentTreeNode } from './ComponentTreeNode';
import { ComponentNotFoundError } from './errors/ComponentNotFoundError';
import { DuplicateChildComponentsError } from './errors/DuplicateChildComponentsError';
import { ComponentMetadata } from './metadata/ComponentMetadata';
import { MetadataStorage } from './metadata/MetadataStorage';

export interface Tree<NODE extends { children?: Tree<NODE> }> {
  [key: string]: NODE;
}

<<<<<<< HEAD
=======
export interface ComponentTreeNodeOptions<COMPONENT extends BaseComponent = BaseComponent> {
  metadata: ComponentMetadata<COMPONENT>;
  path: string[];
  parent?: ComponentTreeNode;
  children?: Array<ComponentConstructor | ComponentDeclaration>;
}

export interface ExecuteHandlerOptions<
  COMPONENT extends BaseComponent,
  // eslint-disable-next-line @typescript-eslint/ban-types
  HANDLER extends Exclude<keyof PickWhere<COMPONENT, Function>, keyof BaseComponent>,
  // eslint-disable-next-line @typescript-eslint/no-explicit-any
  ARGS extends any[] = any[],
> {
  jovo: Jovo;
  handler?: HANDLER | string;
  callArgs?: ARGS;
}

export class ComponentTreeNode<COMPONENT extends BaseComponent = BaseComponent> {
  readonly metadata: ComponentMetadata<COMPONENT>;
  readonly parent?: ComponentTreeNode;
  readonly children?: Tree<ComponentTreeNode>;
  readonly path: string[];

  constructor({ path, metadata, parent, children }: ComponentTreeNodeOptions<COMPONENT>) {
    this.path = path.slice();
    this.metadata = metadata;
    if (parent) {
      this.parent = parent;
    }
    if (children?.length) {
      this.children = children.reduce(ComponentTree.createComponentsToTreeReducer(this), {});
    }
  }

  get isRootNode(): boolean {
    return !this.parent;
  }

  get name(): string {
    return this.metadata.options?.name || this.metadata.target.name;
  }

  async executeHandler<
    // eslint-disable-next-line @typescript-eslint/ban-types
    HANDLER extends Exclude<keyof PickWhere<COMPONENT, Function>, keyof BaseComponent>,
    // eslint-disable-next-line @typescript-eslint/no-explicit-any
    ARGS extends any[] = any[],
  >({
    jovo,
    handler = InternalIntent.Start,
    callArgs,
  }: ExecuteHandlerOptions<COMPONENT, HANDLER, ARGS>): Promise<void> {
    const componentInstance = new (this.metadata.target as ComponentConstructor<COMPONENT>)(
      jovo,
      this.metadata.options?.config,
    );
    if (!componentInstance[handler as keyof COMPONENT]) {
      throw new HandlerNotFoundError(componentInstance.constructor.name, handler.toString());
    }
    // eslint-disable-next-line @typescript-eslint/no-explicit-any
    await (componentInstance as any)[handler](...(callArgs || []));
  }

  toJSON() {
    return { ...this, parent: this.parent ? this.parent.name : undefined };
  }
}

/**
 * @example Structure of ComponentTree
 * {
 * "tree": {
 *   "GlobalComponent": {
 *     "path": [
 *       "GlobalComponent"
 *     ],
 *     "metadata": {
 *       "options": {
 *         "global": true
 *       }
 *     }
 *   },
 *   "RootComponent": {
 *     "path": [
 *       "RootComponent"
 *     ],
 *     "metadata": {
 *       "options": {
 *         "components": [
 *           null
 *         ]
 *       }
 *     },
 *     "children": {
 *       "NestedComponent": {
 *         "path": [
 *           "RootComponent",
 *           "NestedComponent"
 *         ],
 *         "metadata": {
 *           "options": {}
 *         },
 *         "parent": "RootComponent"
 *       }
 *     }
 *   }
 * }
 *}
 */
>>>>>>> ed66ff56
export class ComponentTree {
  // returns a map-callback that will create a ComponentTreeNode for the given component (constructor or declaration)
  static createComponentToNodeMapper(parent?: ComponentTreeNode) {
    return (component: ComponentConstructor | ComponentDeclaration): ComponentTreeNode => {
      const componentConstructor =
        typeof component === 'function' ? component : component.component;
      // get the metadata of the component
      const componentMetadata =
        MetadataStorage.getInstance().getMergedComponentMetadata(componentConstructor);
      // merge the options of the related metadata with the options of the given options (only set when passing a declaration)
      const mergedComponentOptions = _merge(
        {},
        componentMetadata?.options || {},
        typeof component === 'function' ? {} : component.options || {},
      );
      const componentName = componentMetadata?.options?.name || componentConstructor.name;
      // return a new node with metadata, that is constructed from the constructor and the merged component options, as well as additional data
      return new ComponentTreeNode({
        metadata: new ComponentMetadata(componentConstructor, mergedComponentOptions),
        parent,
        children: mergedComponentOptions.components,
        path: parent?.path ? [...parent.path, componentName] : [componentName],
      });
    };
  }

  // returns a reduce-callback that will create a Tree from the components it's called on
  static createComponentsToTreeReducer(parent?: ComponentTreeNode) {
    return (
      tree: Tree<ComponentTreeNode>,
      component: ComponentConstructor | ComponentDeclaration,
    ): Tree<ComponentTreeNode> => {
      const node = ComponentTree.createComponentToNodeMapper(parent)(component);
      if (tree[node.name]) {
        throw new DuplicateChildComponentsError(node.name, parent?.name || 'Root');
      }
      tree[node.name] = node;
      return tree;
    };
  }

  readonly tree: Tree<ComponentTreeNode>;

  constructor(...components: Array<ComponentConstructor | ComponentDeclaration>) {
    this.tree = this.buildTreeForComponents(...components);
  }

  [Symbol.iterator](): Iterator<ComponentTreeNode> {
    let index = -1;
    const nodes: ComponentTreeNode[] = [];
    this.iterateNodes(Object.values(this.tree), (node) => {
      nodes.push(node);
    });
    return {
      next: () => ({ value: nodes[++index], done: !(index in nodes) }),
    };
  }

  add(...components: Array<ComponentConstructor | ComponentDeclaration>): void {
    const tree = this.buildTreeForComponents(...components);
    for (const key in tree) {
      if (tree.hasOwnProperty(key)) {
        if (this.tree[key]) {
          throw new DuplicateChildComponentsError(key, 'Root');
        }
        this.tree[key] = tree[key];
      }
    }
  }

  getNodeAt(path: string[]): ComponentTreeNode | undefined {
    return _get(this.tree, path.join('.children.'));
  }

  getNodeAtOrFail(path: string[]): ComponentTreeNode {
    const node = this.getNodeAt(path);
    if (!node) {
      throw new ComponentNotFoundError(path);
    }
    return node;
  }

  /**
   * Find a node that matches the componentName relative to the node at relativeTo
   */
  getNodeRelativeTo(
    componentName: string,
    relativeTo: string[] = [],
  ): ComponentTreeNode | undefined {
    const currentComponentNode = this.getNodeAt(relativeTo);
    const rootComponentNode = this.tree[componentName];
    const childComponentNode = currentComponentNode?.children?.[componentName];
    return childComponentNode || rootComponentNode;
  }

  getNodeRelativeToOrFail(componentName: string, relativeTo: string[] = []): ComponentTreeNode {
    const componentNode = this.getNodeRelativeTo(componentName, relativeTo);
    if (!componentNode) {
      throw new ComponentNotFoundError([...relativeTo, componentName]);
    }
    return componentNode;
  }

  forEach(callback: (node: ComponentTreeNode) => void): void {
    this.iterateNodes(Object.values(this.tree), callback);
  }

  private iterateNodes(nodes: ComponentTreeNode[], callback: (node: ComponentTreeNode) => void) {
    nodes.forEach((node) => {
      callback(node);
      const childNodes = Object.values(node.children || {});
      if (childNodes.length) {
        this.iterateNodes(childNodes, callback);
      }
    });
  }

  private buildTreeForComponents(
    ...components: Array<ComponentConstructor | ComponentDeclaration>
  ): Tree<ComponentTreeNode> {
    return components.reduce(ComponentTree.createComponentsToTreeReducer(), {});
  }
}<|MERGE_RESOLUTION|>--- conflicted
+++ resolved
@@ -9,78 +9,6 @@
 
 export interface Tree<NODE extends { children?: Tree<NODE> }> {
   [key: string]: NODE;
-}
-
-<<<<<<< HEAD
-=======
-export interface ComponentTreeNodeOptions<COMPONENT extends BaseComponent = BaseComponent> {
-  metadata: ComponentMetadata<COMPONENT>;
-  path: string[];
-  parent?: ComponentTreeNode;
-  children?: Array<ComponentConstructor | ComponentDeclaration>;
-}
-
-export interface ExecuteHandlerOptions<
-  COMPONENT extends BaseComponent,
-  // eslint-disable-next-line @typescript-eslint/ban-types
-  HANDLER extends Exclude<keyof PickWhere<COMPONENT, Function>, keyof BaseComponent>,
-  // eslint-disable-next-line @typescript-eslint/no-explicit-any
-  ARGS extends any[] = any[],
-> {
-  jovo: Jovo;
-  handler?: HANDLER | string;
-  callArgs?: ARGS;
-}
-
-export class ComponentTreeNode<COMPONENT extends BaseComponent = BaseComponent> {
-  readonly metadata: ComponentMetadata<COMPONENT>;
-  readonly parent?: ComponentTreeNode;
-  readonly children?: Tree<ComponentTreeNode>;
-  readonly path: string[];
-
-  constructor({ path, metadata, parent, children }: ComponentTreeNodeOptions<COMPONENT>) {
-    this.path = path.slice();
-    this.metadata = metadata;
-    if (parent) {
-      this.parent = parent;
-    }
-    if (children?.length) {
-      this.children = children.reduce(ComponentTree.createComponentsToTreeReducer(this), {});
-    }
-  }
-
-  get isRootNode(): boolean {
-    return !this.parent;
-  }
-
-  get name(): string {
-    return this.metadata.options?.name || this.metadata.target.name;
-  }
-
-  async executeHandler<
-    // eslint-disable-next-line @typescript-eslint/ban-types
-    HANDLER extends Exclude<keyof PickWhere<COMPONENT, Function>, keyof BaseComponent>,
-    // eslint-disable-next-line @typescript-eslint/no-explicit-any
-    ARGS extends any[] = any[],
-  >({
-    jovo,
-    handler = InternalIntent.Start,
-    callArgs,
-  }: ExecuteHandlerOptions<COMPONENT, HANDLER, ARGS>): Promise<void> {
-    const componentInstance = new (this.metadata.target as ComponentConstructor<COMPONENT>)(
-      jovo,
-      this.metadata.options?.config,
-    );
-    if (!componentInstance[handler as keyof COMPONENT]) {
-      throw new HandlerNotFoundError(componentInstance.constructor.name, handler.toString());
-    }
-    // eslint-disable-next-line @typescript-eslint/no-explicit-any
-    await (componentInstance as any)[handler](...(callArgs || []));
-  }
-
-  toJSON() {
-    return { ...this, parent: this.parent ? this.parent.name : undefined };
-  }
 }
 
 /**
@@ -124,7 +52,6 @@
  * }
  *}
  */
->>>>>>> ed66ff56
 export class ComponentTree {
   // returns a map-callback that will create a ComponentTreeNode for the given component (constructor or declaration)
   static createComponentToNodeMapper(parent?: ComponentTreeNode) {
