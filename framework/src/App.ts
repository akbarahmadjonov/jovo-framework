import _merge from 'lodash.merge';
import { ArrayElement, ComponentTree, I18NextOptions, IntentMap, Middleware, Plugin } from '.';
import { ComponentConstructor, ComponentDeclaration } from './BaseComponent';
import { MatchingPlatformNotFoundError } from './errors/MatchingPlatformNotFoundError';
import { Extensible, ExtensibleConfig, ExtensibleInitConfig } from './Extensible';
import { HandleRequest } from './HandleRequest';
import { I18Next } from './I18Next';
import { MiddlewareCollection } from './MiddlewareCollection';
import { Platform } from './Platform';
import { BasicLogging, BasicLoggingConfig } from './plugins/BasicLogging';
import { HandlerPlugin } from './plugins/HandlerPlugin';
import { OutputPlugin } from './plugins/OutputPlugin';
import { RouterPlugin } from './plugins/RouterPlugin';
import { Server } from './Server';

export interface AppRoutingConfig {
  intentMap?: IntentMap;
  intentsToSkipUnhandled?: string[];
}

export interface AppConfig extends ExtensibleConfig {
  i18n?: I18NextOptions;
  logging?: BasicLoggingConfig | boolean;
  routing?: AppRoutingConfig;
}

export type AppInitConfig = ExtensibleInitConfig<AppConfig> & {
  components?: Array<ComponentConstructor | ComponentDeclaration>;
};

export type Usable = Plugin | ComponentConstructor | ComponentDeclaration;

<<<<<<< HEAD
export const BASE_APP_MIDDLEWARES = <const>[
=======
export const APP_MIDDLEWARES = [
  'request.start',
>>>>>>> 781de86b
  'request',
  'request.end',
  'interpretation.start',
  'interpretation.asr',
  'interpretation.nlu',
  'interpretation.end',
  'dialogue.start',
  'dialogue.router',
  'dialogue.logic',
  'dialogue.end',
  'response.start',
  'response.output',
  'response.tts',
  'response.end',
] as const;
export type AppMiddleware = ArrayElement<typeof APP_MIDDLEWARES>;
export type AppMiddlewares = AppMiddleware[];

<<<<<<< HEAD
export type AppBaseMiddleware = typeof BASE_APP_MIDDLEWARES[number];

export class App extends Extensible<AppConfig, AppBaseMiddleware[]> {
=======
export class App extends Extensible<AppConfig, AppMiddlewares> {
>>>>>>> 781de86b
  readonly componentTree: ComponentTree;
  readonly i18n: I18Next;

  constructor(config?: AppInitConfig) {
    super(config ? { ...config, components: undefined } : config);

    if (typeof this.config.logging === 'boolean' && this.config.logging) {
      this.use(new BasicLogging({ request: true, response: true }));
    } else if (typeof this.config.logging === 'object') {
      this.use(new BasicLogging(this.config.logging));
    }

    this.use(new RouterPlugin(), new HandlerPlugin(), new OutputPlugin());

    this.componentTree = new ComponentTree(...(config?.components || []));
    this.i18n = new I18Next(this.config.i18n || {});
  }

  get platforms(): ReadonlyArray<Platform> {
    return Object.values(this.plugins).filter((plugin) => plugin instanceof Platform) as Platform[];
  }

  configure(config: AppInitConfig): void {
    _merge(this.config, { ...config, components: undefined, plugins: undefined });
    const usables: Usable[] = [...(config?.plugins || []), ...(config?.components || [])];
    this.use(...usables);
  }

<<<<<<< HEAD
  initializeMiddlewareCollection(): MiddlewareCollection<AppBaseMiddleware[]> {
    return new MiddlewareCollection(...BASE_APP_MIDDLEWARES);
=======
  initializeMiddlewareCollection(): MiddlewareCollection<AppMiddlewares> {
    return new MiddlewareCollection(...APP_MIDDLEWARES);
>>>>>>> 781de86b
  }

  middleware(name: AppMiddleware): Middleware | undefined;
  middleware(name: string): Middleware | undefined;
  middleware(name: string | AppMiddleware): Middleware | undefined {
    return this.middlewareCollection.get(name);
  }

  getDefaultConfig(): AppConfig {
    return {
      logging: true,
    };
  }

  async initialize(): Promise<void> {
    await this.i18n.initialize();
    return this.initializePlugins();
  }

  use<T extends Usable[]>(...usables: T): this {
    const plugins = usables.filter((usable) => {
      if (!(usable instanceof Plugin)) {
        return false;
      }

      if (
        (process.env.NODE_ENV === 'test' || process.env.JEST_WORKER_ID) &&
        (usable as Plugin).config.skipTests
      ) {
        return false;
      }
      return true;
    }) as Plugin[];
    if (plugins.length) {
      super.use(...plugins);
    }
    const components = usables.filter((usable) => !(usable instanceof Plugin)) as Array<
      ComponentConstructor | ComponentDeclaration
    >;
    if (components.length) {
      this.componentTree.add(...components);
    }
    return this;
  }

  async handle(server: Server): Promise<void> {
    const handleRequest = new HandleRequest(this, server);
    await handleRequest.mount();

    const relatedPlatform = handleRequest.platforms.find((platform) =>
      platform.isRequestRelated(server.getRequestObject()),
    );
    if (!relatedPlatform) {
      throw new MatchingPlatformNotFoundError(server.getRequestObject());
    }
    handleRequest.platform = relatedPlatform;
    const jovo = relatedPlatform.createJovoInstance(this, handleRequest);

    // RIDR-pipeline
    await handleRequest.middlewareCollection.run(APP_MIDDLEWARES.slice(), jovo);

    await handleRequest.dismount();

    // TODO determine what to do if there is not response
    if (!jovo.$response) {
      return;
    }

    await server.setResponse(jovo.$response);
  }
}<|MERGE_RESOLUTION|>--- conflicted
+++ resolved
@@ -30,12 +30,8 @@
 
 export type Usable = Plugin | ComponentConstructor | ComponentDeclaration;
 
-<<<<<<< HEAD
-export const BASE_APP_MIDDLEWARES = <const>[
-=======
 export const APP_MIDDLEWARES = [
   'request.start',
->>>>>>> 781de86b
   'request',
   'request.end',
   'interpretation.start',
@@ -54,13 +50,7 @@
 export type AppMiddleware = ArrayElement<typeof APP_MIDDLEWARES>;
 export type AppMiddlewares = AppMiddleware[];
 
-<<<<<<< HEAD
-export type AppBaseMiddleware = typeof BASE_APP_MIDDLEWARES[number];
-
-export class App extends Extensible<AppConfig, AppBaseMiddleware[]> {
-=======
 export class App extends Extensible<AppConfig, AppMiddlewares> {
->>>>>>> 781de86b
   readonly componentTree: ComponentTree;
   readonly i18n: I18Next;
 
@@ -89,13 +79,8 @@
     this.use(...usables);
   }
 
-<<<<<<< HEAD
-  initializeMiddlewareCollection(): MiddlewareCollection<AppBaseMiddleware[]> {
-    return new MiddlewareCollection(...BASE_APP_MIDDLEWARES);
-=======
   initializeMiddlewareCollection(): MiddlewareCollection<AppMiddlewares> {
     return new MiddlewareCollection(...APP_MIDDLEWARES);
->>>>>>> 781de86b
   }
 
   middleware(name: AppMiddleware): Middleware | undefined;
