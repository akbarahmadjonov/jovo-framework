import _merge from 'lodash.merge';
import { ArrayElement, ComponentTree, I18NextOptions, IntentMap, Middleware, Plugin } from '.';
import { ComponentConstructor, ComponentDeclaration } from './BaseComponent';
import { MatchingPlatformNotFoundError } from './errors/MatchingPlatformNotFoundError';
import { Extensible, ExtensibleConfig, ExtensibleInitConfig } from './Extensible';
import { HandleRequest } from './HandleRequest';
import { I18Next } from './I18Next';
import { MiddlewareCollection } from './MiddlewareCollection';
import { Platform } from './Platform';
import { BasicLogging, BasicLoggingConfig } from './plugins/BasicLogging';
import { HandlerPlugin } from './plugins/HandlerPlugin';
import { OutputPlugin } from './plugins/OutputPlugin';
import { RouterPlugin } from './plugins/RouterPlugin';
import { Server } from './Server';

export interface AppConfig extends ExtensibleConfig {
  intentMap: IntentMap;
  logging?: BasicLoggingConfig | boolean;
  i18n?: I18NextOptions;
}

export type AppInitConfig = ExtensibleInitConfig<AppConfig> & {
  components?: Array<ComponentConstructor | ComponentDeclaration>;
};

export type Usable = Plugin | ComponentConstructor | ComponentDeclaration;

export type AppBaseMiddlewares = [
  'request',
  'interpretation.asr',
  'interpretation.nlu',
  'dialog.context',
  'dialog.logic',
  'response.output',
  'response.tts',
  'response',
];

export type AppBaseMiddleware = ArrayElement<AppBaseMiddlewares>;

export const BASE_APP_MIDDLEWARES: AppBaseMiddlewares = [
  'request',
  'interpretation.asr',
  'interpretation.nlu',
  'dialog.context',
  'dialog.logic',
  'response.output',
  'response.tts',
  'response',
];

export class App extends Extensible<AppConfig, AppBaseMiddlewares> {
  readonly componentTree: ComponentTree;
  readonly i18n: I18Next;

  constructor(config?: AppInitConfig) {
    super(config ? { ...config, components: undefined } : config);

    if (typeof this.config.logging === 'boolean' && this.config.logging) {
      this.use(new BasicLogging({ request: true, response: true }));
    } else if (typeof this.config.logging === 'object') {
      this.use(new BasicLogging(this.config.logging));
    }

    this.use(new RouterPlugin(), new HandlerPlugin(), new OutputPlugin());

    this.componentTree = new ComponentTree(...(config?.components || []));
    this.i18n = new I18Next(this.config.i18n || {});
  }

  get platforms(): ReadonlyArray<Platform> {
    return Object.values(this.plugins).filter((plugin) => plugin instanceof Platform) as Platform[];
  }

  configure(config: AppInitConfig) {
    _merge(this.config, { ...config, components: undefined, plugins: undefined });
    const usables: Usable[] = [...(config?.plugins || []), ...(config?.components || [])];
    this.use(...usables);
  }

  initializeMiddlewareCollection(): MiddlewareCollection<AppBaseMiddlewares> {
    return new MiddlewareCollection(...BASE_APP_MIDDLEWARES);
  }

  middleware(name: AppBaseMiddleware): Middleware | undefined;
  middleware(name: string): Middleware | undefined;
  middleware(name: string | AppBaseMiddleware): Middleware | undefined {
    return this.middlewareCollection.get(name);
  }

  getDefaultConfig(): AppConfig {
    return {
      plugin: {},
      intentMap: {},
      logging: {},
    };
  }

  async initialize(): Promise<void> {
    await this.i18n.initialize();
    return this.initializePlugins();
  }

  use<T extends Usable[]>(...usables: T): this {
    const plugins = usables.filter((usable) => usable instanceof Plugin) as Plugin[];
    if (plugins.length) {
      super.use(...plugins);
    }
    const components = usables.filter((usable) => !(usable instanceof Plugin)) as Array<
      ComponentConstructor | ComponentDeclaration
    >;
    if (components.length) {
      this.componentTree.add(...components);
    }
    return this;
  }

  async handle(server: Server): Promise<void> {
    const handleRequest = new HandleRequest(this, server);
    await handleRequest.mount();

    const relatedPlatform = handleRequest.platforms.find((platform) =>
      platform.isRequestRelated(server.getRequestObject()),
    );
    if (!relatedPlatform) {
      throw new MatchingPlatformNotFoundError(server.getRequestObject());
    }
    handleRequest.$platform = relatedPlatform;
    const jovo = relatedPlatform.createJovoInstance(this, handleRequest);

    // RIDR-pipeline
    await handleRequest.middlewareCollection.run('request', handleRequest, jovo);
    await handleRequest.middlewareCollection.run('interpretation.asr', handleRequest, jovo);
    await handleRequest.middlewareCollection.run('interpretation.nlu', handleRequest, jovo);
    await handleRequest.middlewareCollection.run('dialog.context', handleRequest, jovo);
    await handleRequest.middlewareCollection.run('dialog.logic', handleRequest, jovo);
    await handleRequest.middlewareCollection.run('response.output', handleRequest, jovo);
    await handleRequest.middlewareCollection.run('response.tts', handleRequest, jovo);
    await handleRequest.middlewareCollection.run('response', handleRequest, jovo);

    await handleRequest.dismount();
    await server.setResponse(jovo.$response);
  }
<<<<<<< HEAD

  private registerComponentsIn<T extends Array<ComponentConstructor | ComponentDeclaration>>(
    to: App | RegisteredComponentMetadata,
    ...components: T
  ) {
    for (let i = 0, len = components.length; i < len; i++) {
      const component = components[i];
      const constructor = typeof component === 'function' ? component : component.component;
      const relatedMetadata = MetadataStorage.getInstance().getMergedComponentMetadata(constructor);
      const mergedOptions = _merge(
        {},
        relatedMetadata?.options || {},
        typeof component === 'function' ? {} : component.options || {},
      );
      const componentName = mergedOptions.name || constructor.name;
      const registeredMetadata = new RegisteredComponentMetadata(constructor, mergedOptions);

      if (to.components?.[componentName]) {
        throw new DuplicateChildComponentsError(componentName, to.constructor.name);
      }

      if (mergedOptions.components?.length) {
        registeredMetadata.components = {};
        this.registerComponentsIn(registeredMetadata, ...mergedOptions.components);
      }

      if (!to.components && !(to instanceof App)) {
        to.components = {};
      }
      to.components![componentName] = registeredMetadata;
    }
  }

  private checkForDuplicateGlobalHandlers() {
    const globalHandlerMap: Record<string, HandlerMetadata[]> = {};
    this.checkForDuplicateGlobalHandlersInComponents(this.components, globalHandlerMap);
    const duplicateHandlerEntries = Object.entries(globalHandlerMap).filter(
      ([, handlers]) => handlers.length > 1,
    );
    if (duplicateHandlerEntries.length) {
      throw new DuplicateGlobalIntentsError(duplicateHandlerEntries);
    }
  }

  private checkForDuplicateGlobalHandlersInComponents(
    components: RegisteredComponents,
    globalHandlerMap: Record<string, HandlerMetadata[]>,
  ) {
    const componentNames = Object.keys(components);
    for (let i = 0, len = componentNames.length; i < len; i++) {
      const component = components[componentNames[i]];
      if (!component) {
        continue;
      }
      this.collectGlobalHandlers(component.target, globalHandlerMap);

      if (component.components) {
        this.checkForDuplicateGlobalHandlersInComponents(component.components, globalHandlerMap);
      }
    }
  }

  private collectGlobalHandlers(
    // eslint-disable-next-line @typescript-eslint/ban-types
    constructor: ComponentConstructor | Function,
    globalHandlerMap: Record<string, HandlerMetadata[]>,
  ) {
    const relatedHandlerMetadata =
      MetadataStorage.getInstance().getHandlerMetadataOfComponent(constructor);
    for (let i = 0, len = relatedHandlerMetadata.length; i < len; i++) {
      for (let j = 0, jLen = relatedHandlerMetadata[i].globalIntentNames.length; j < jLen; j++) {
        const globalIntentName = relatedHandlerMetadata[i].globalIntentNames[j];
        if (!globalHandlerMap[globalIntentName]) {
          globalHandlerMap[globalIntentName] = [];
        }
        // TODO: improve condition
        if (!relatedHandlerMetadata[i].hasCondition) {
          globalHandlerMap[globalIntentName].push(relatedHandlerMetadata[i]);
        }
      }
    }
  }
=======
>>>>>>> fc59ea72
}<|MERGE_RESOLUTION|>--- conflicted
+++ resolved
@@ -141,89 +141,4 @@
     await handleRequest.dismount();
     await server.setResponse(jovo.$response);
   }
-<<<<<<< HEAD
-
-  private registerComponentsIn<T extends Array<ComponentConstructor | ComponentDeclaration>>(
-    to: App | RegisteredComponentMetadata,
-    ...components: T
-  ) {
-    for (let i = 0, len = components.length; i < len; i++) {
-      const component = components[i];
-      const constructor = typeof component === 'function' ? component : component.component;
-      const relatedMetadata = MetadataStorage.getInstance().getMergedComponentMetadata(constructor);
-      const mergedOptions = _merge(
-        {},
-        relatedMetadata?.options || {},
-        typeof component === 'function' ? {} : component.options || {},
-      );
-      const componentName = mergedOptions.name || constructor.name;
-      const registeredMetadata = new RegisteredComponentMetadata(constructor, mergedOptions);
-
-      if (to.components?.[componentName]) {
-        throw new DuplicateChildComponentsError(componentName, to.constructor.name);
-      }
-
-      if (mergedOptions.components?.length) {
-        registeredMetadata.components = {};
-        this.registerComponentsIn(registeredMetadata, ...mergedOptions.components);
-      }
-
-      if (!to.components && !(to instanceof App)) {
-        to.components = {};
-      }
-      to.components![componentName] = registeredMetadata;
-    }
-  }
-
-  private checkForDuplicateGlobalHandlers() {
-    const globalHandlerMap: Record<string, HandlerMetadata[]> = {};
-    this.checkForDuplicateGlobalHandlersInComponents(this.components, globalHandlerMap);
-    const duplicateHandlerEntries = Object.entries(globalHandlerMap).filter(
-      ([, handlers]) => handlers.length > 1,
-    );
-    if (duplicateHandlerEntries.length) {
-      throw new DuplicateGlobalIntentsError(duplicateHandlerEntries);
-    }
-  }
-
-  private checkForDuplicateGlobalHandlersInComponents(
-    components: RegisteredComponents,
-    globalHandlerMap: Record<string, HandlerMetadata[]>,
-  ) {
-    const componentNames = Object.keys(components);
-    for (let i = 0, len = componentNames.length; i < len; i++) {
-      const component = components[componentNames[i]];
-      if (!component) {
-        continue;
-      }
-      this.collectGlobalHandlers(component.target, globalHandlerMap);
-
-      if (component.components) {
-        this.checkForDuplicateGlobalHandlersInComponents(component.components, globalHandlerMap);
-      }
-    }
-  }
-
-  private collectGlobalHandlers(
-    // eslint-disable-next-line @typescript-eslint/ban-types
-    constructor: ComponentConstructor | Function,
-    globalHandlerMap: Record<string, HandlerMetadata[]>,
-  ) {
-    const relatedHandlerMetadata =
-      MetadataStorage.getInstance().getHandlerMetadataOfComponent(constructor);
-    for (let i = 0, len = relatedHandlerMetadata.length; i < len; i++) {
-      for (let j = 0, jLen = relatedHandlerMetadata[i].globalIntentNames.length; j < jLen; j++) {
-        const globalIntentName = relatedHandlerMetadata[i].globalIntentNames[j];
-        if (!globalHandlerMap[globalIntentName]) {
-          globalHandlerMap[globalIntentName] = [];
-        }
-        // TODO: improve condition
-        if (!relatedHandlerMetadata[i].hasCondition) {
-          globalHandlerMap[globalIntentName].push(relatedHandlerMetadata[i]);
-        }
-      }
-    }
-  }
-=======
->>>>>>> fc59ea72
 }