--- conflicted
+++ resolved
@@ -1,15 +1,7 @@
-<<<<<<< HEAD
-import type { OmitIndex } from '@jovotech/output';
-=======
 import { AnyObject, OmitIndex } from '@jovotech/common';
->>>>>>> 23cc14d9
 import i18next, { InitOptions, Resource, TOptionsBase } from 'i18next';
 import type { A, F, U } from 'ts-toolbelt';
-<<<<<<< HEAD
-import { AnyObject } from '.';
 import { Plugin, PluginConfig } from './Plugin';
-=======
->>>>>>> 23cc14d9
 
 // Provide an interface that can be augmented in order to provide code-completion for translation-keys.
 export interface I18NextResources extends Resource {}
