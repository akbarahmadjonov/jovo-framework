--- conflicted
+++ resolved
@@ -27,7 +27,6 @@
   }
 }
 
-<<<<<<< HEAD
 export function getMethodKeys<PROTOTYPE = any>(prototype: PROTOTYPE): Array<keyof PROTOTYPE> {
   return Object.getOwnPropertyNames(prototype).filter((key) => {
     if (key === 'constructor') {
@@ -39,9 +38,9 @@
       typeof descriptor?.value === 'function'
     );
   }) as Array<keyof PROTOTYPE>;
-=======
+}
+
 // Test if the currently running environment is node-based.
 export function isNode(): boolean {
   return typeof process !== 'undefined' && process.versions && !!process.versions.node;
->>>>>>> 343af9c1
 }