import _cloneDeep from 'lodash.clonedeep';
import _merge from 'lodash.merge';
<<<<<<< HEAD
import { App, AppBaseMiddleware, AppConfig, AppInitConfig } from './App';
=======
import { App, AppConfig, AppInitConfig, AppMiddlewares } from './App';
>>>>>>> 781de86b
import { Extensible } from './Extensible';
import { ComponentTree, ComponentTreeNode, MiddlewareCollection, Platform } from './index';
import { Server } from './Server';

<<<<<<< HEAD
export class HandleRequest extends Extensible<AppConfig, AppBaseMiddleware[]> {
=======
export class HandleRequest extends Extensible<AppConfig, AppMiddlewares> {
>>>>>>> 781de86b
  readonly componentTree!: ComponentTree;
  activeComponentNode?: ComponentTreeNode;
  platform!: Platform;

  constructor(readonly app: App, readonly server: Server) {
    super(_cloneDeep(app.config) as AppInitConfig);
    _merge(this, _cloneDeep(app));
  }

  get platforms(): ReadonlyArray<Platform> {
    return Object.values(this.plugins).filter((plugin) => plugin instanceof Platform) as Platform[];
  }

  // middlewareCollection will be overwritten anyways by merging with App
  initializeMiddlewareCollection(): App['middlewareCollection'] {
    return new MiddlewareCollection();
  }

  getDefaultConfig(): AppConfig {
    return {
      intentMap: {},
      logging: {},
    };
  }

  mount(): Promise<void> {
    return this.mountPlugins();
  }

  dismount(): Promise<void> {
    return this.dismountPlugins();
  }

  stopMiddlewareExecution(): void {
    this.middlewareCollection.remove(...this.middlewareCollection.names);
  }
}<|MERGE_RESOLUTION|>--- conflicted
+++ resolved
@@ -1,19 +1,11 @@
 import _cloneDeep from 'lodash.clonedeep';
 import _merge from 'lodash.merge';
-<<<<<<< HEAD
-import { App, AppBaseMiddleware, AppConfig, AppInitConfig } from './App';
-=======
 import { App, AppConfig, AppInitConfig, AppMiddlewares } from './App';
->>>>>>> 781de86b
 import { Extensible } from './Extensible';
 import { ComponentTree, ComponentTreeNode, MiddlewareCollection, Platform } from './index';
 import { Server } from './Server';
 
-<<<<<<< HEAD
-export class HandleRequest extends Extensible<AppConfig, AppBaseMiddleware[]> {
-=======
 export class HandleRequest extends Extensible<AppConfig, AppMiddlewares> {
->>>>>>> 781de86b
   readonly componentTree!: ComponentTree;
   activeComponentNode?: ComponentTreeNode;
   platform!: Platform;
