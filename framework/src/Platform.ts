--- conflicted
+++ resolved
@@ -17,22 +17,6 @@
 import { JovoRequest } from './JovoRequest';
 import { JovoUserConstructor } from './JovoUser';
 import { MiddlewareCollection } from './MiddlewareCollection';
-<<<<<<< HEAD
-
-export type PlatformBaseMiddlewares = [
-  '$init',
-  '$request',
-  '$session',
-  '$user',
-  '$type',
-  '$asr',
-  '$nlu',
-  '$inputs',
-  '$output',
-  '$response',
-];
-=======
->>>>>>> f06456f8
 
 export type PlatformMiddlewares = AppMiddlewares;
 
