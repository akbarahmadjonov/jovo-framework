---
title: 'Google Assistant Scenes'
excerpt: 'Learn how to use scenes when building Google Conversational Actions with Jovo.'
---

# Google Assistant Scenes

Learn how to use scenes when building Google Conversational Actions with Jovo.

## Introduction

Scenes are a concept of Google Conversational Actions that are similar to [Jovo Components](https://v4.jovo.tech/docs/components). They are configurable building blocks or flows that are responsible for specific tasks. You can learn more in the [official documentation by Google](https://developers.google.com/assistant/conversational/scenes).

You can configure scenes either in the [Actions Console](https://console.actions.google.com/) or in your [Jovo Model](https://v4.jovo.tech/docs/models). [Learn more about model configuration below](#model-configuration).

Google provides a handful of pre-configured [system scenes](https://developers.google.com/assistant/conversational/scenes#system_scenes) you can use for tasks such as [account linking](https://v4.jovo.tech/marketplace/platform-googleassistant/account-linking). For more specialized tasks, it is possible to define your own [custom scenes](#custom-scenes).

<<<<<<< HEAD
In your Jovo app, you can delegate to a scene as well as accept requests from a scene. Learn more in the [communication between Jovo and scenes](#communication-between-jovo-and-scenes) section.

=======
>>>>>>> 78b20453
## Model Configuration

We recommend adding scenes to the [Jovo Model](https://v4.jovo.tech/marketplace/platform-googleassistant/model) files of your project. Here is an example scene `MyCustomScene` that is added to the `googleAssistant` specific element of the model:

```javascript
"googleAssistant": {
  "custom": {
    "scenes": {
      "MyCustomScene": {
        "conditionalEvents": [{
          "condition": "scene.slots.status == \"FINAL\"",
          "handler": {
            "staticPrompt": {
              "candidates": [
                {
                  "promptResponse": {
                    "firstSimple": {
                      "variants": [
                        {
                          "speech": "Hello World!"
                        }
                      ]
                    },
                    "suggestions": [
                      {
                        "title": "Foo"
                      },
                      {
                        "title": "Bar"
                      }
                    ]
                  }
                }
              ]
            }
          }
        }]
      }
    }
  }
}
```

The syntax is the same as in your Action's `.yaml` files, but in JSON format.

## Custom Scenes

Custom Scenes have three stages you can configure:

- [Activation](#activation): A scene must be activated either by a scene transition or intent matching.
- [Execution](#execution): Once activated, a scene executes it's lifecycle, containing a variation of tasks and conversational flows.
- [Transition](#transition): When a scene's lifecycle has been completed, it follows it's defined transition, e.g. ending the conversation or transitioning to another scene.

You can also learn more about [custom scenes in the official Google documentation](https://developers.google.com/assistant/conversational/scenes#custom_scenes).

### Activation

To activate a scene, you can actively invoke it with a global intent, or transition to it from another scene or your Jovo app. The latter ([as explained in the webhook section in the official Google documentation](https://developers.google.com/assistant/conversational/webhooks?tool=builder#response-json_4)) is done by adding a scene to your output:

```typescript
{
  // ...
  platforms: {
    googleAssistant: {
      nativeResponse: {
        scene: {
          next: {
            name: 'SomeScene',
          }
        }
      }
    }
  }
}
```

After the response has been sent, your scene gets activated, so your conversational flow will now be handled from within the scene.

### Execution

Once activated, your scene runs its lifecycle until meeting the transition criteria. This lifecycle runs in predefined stages, that will execute your tasks in order.

Except for [`On Enter`](#on-enter), all stages run through an execution loop, meaning that if no stage meets the transition criteria, the scene will execute all stages again, starting from the [`Conditions`](#conditions) stage.

#### On Enter

This stage is triggered once on scene activation, useful for pre-configuration.

```javascript
"MyCustomScene": {
  "onEnter": {
    "webhookHandler": "Jovo"
  }
}
```

#### Conditions

Here you can evaluate certain criteria, depending on which you can then choose to carry on with the lifecycle or exit the scene by calling your webhook, for example.

```javascript
"MyCustomScene": {
  "conditionalEvents": [
		{
		  "condition": "user.verificationStatus == \"VERIFIED\"",
		  "transitionToScene": "AnotherCustomScene"
		},
  ],
}
```

For example, in this scene, if the user is verified, the scene will transition to another scene to continue with the conversational flow.

#### Slot Filling

You can instruct a scene to collect required data for you. Once all slots have been collected, the attribute `scene.slots.status` will be set to `FINAL`, which you can act upon in the [`Conditions`](#conditions) stage. Once a slot has been filled, you can find the value in the session attributes under the property you specified with `writeSessionParam`.

In the below example, we require a slot `age`, which has the type `actions.type.Number`. Once the user has filled this slot, the Jovo handler is called and we can access the value with `this.$session.data.age`.

```javascript
"MyCustomScene": {
  "conditionalEvents": [
    {
      "condition": "scene.slots.status == \"FINAL\"",
      "handler": {
        "webhookHandler": "Jovo"
      }
    }
  ],
  "slots": [
    {
      "commitBehavior": {
        "writeSessionParam": "age"
      },
      "name": "age",
      "required": true,
      "type": {
        "name": "actions.type.Number"
      }
    }
  ]
}
```

#### Prompts

If you've configured the previous stages to prompt the user, Google Assistant will deliver it to the user and collect optional input in the next stage:

```javascript
"MyCustomScene": {
  "conditionalEvents": [
    {
      "condition": "scene.slots.status == \"FINAL\"",
      "handler": {
        "webhookHandler": "Jovo"
      }
    }
  ],
  "slots": [
    {
      "commitBehavior": {
        "writeSessionParam": "age"
      },
      "name": "age",
      "promptSettings": {
        "initialPrompt": {
          "staticPrompt": {
            "candidates": [
              {
                "promptResponse": {
                  "firstSimple": {
                    "variants": [
                      {
                        "speech": "Please tell me your age."
                      }
                    ]
                  }
                }
              }
            ]
          }
        }
      },
      "required": true,
      "type": {
        "name": "actions.type.Number"
      }
    }
  ]
}
```

#### Input

This is the last stage of the execution loop. Depending on your scene's configuration, Google Assistant will try to listen for input from the user, and then match it either to an intent, a slot, or trigger a system intent (e.g. `NO_INPUT`).

In the case of a slot match, the scene will return to the [`Slot Filling`](#slot-filling) stage. If the scene matches an intent or triggers a system intent, you can either call your webhook or transition to another scene:

```javascript
"MyCustomScene": {
  "intentEvents": [
	  {
		  "intent": "MyNameIsIntent",
			"transitionToScene": "NameHandlerScene"
		}
	]
}
```

In this example, if your scene is active and `MyNameIsIntent` is matched, the scene will exit and transition to `NameHandlerScene` to prompt the user for more input.

### Transition

Once your transition criteria have been met, you can define a transition to continue with your conversation.

```javascript
"MyCustomScene": {
  "conditionalEvents": [
		{
		  "condition": "user.verificationStatus == \"VERIFIED\"",
		  "transitionToScene": "AnotherCustomScene"
		},
  ],
}
```

## Communication Between Jovo and Scenes

You can transition to a scene from your Jovo handlers by adding a scene property to your [Google Assistant output](https://v4.jovo.tech/marketplace/platform-googleassistant/output).

You can either do this in [`nativeResponse` using `scene.next`](https://v4.jovo.tech/marketplace/platform-googleassistant/output#next-scene) or use the `NextSceneOutput` class:

```typescript
import { NextSceneOutput } from '@jovotech/platform-googleassistant';

yourHandler() {
  // ...

  return this.$send(NextSceneOutput, { name: 'SomeScene' })
}
```

Under the hood, `NextSceneOutput` looks like this:

```typescript
{
  message: this.options.message,
  platforms: {
    googleAssistant: {
      nativeResponse: {
        scene: {
          name: this.jovo.$googleAssistant?.$request.scene?.name,
          slots: this.options.slots || {},
          next: {
            name: this.options.name,
          },
        },
      },
    },
  },
}
```

You can also accept requests coming from a scene by using the `onScene` handle:

```typescript
import { GoogleAssistantHandles } from '@jovotech/platform-googleassistant';
// ...

@Handle(GoogleAssistantHandles.onScene('CollectionScene'))
handleCollectionScene() {
  // ...
}
```<|MERGE_RESOLUTION|>--- conflicted
+++ resolved
@@ -15,11 +15,9 @@
 
 Google provides a handful of pre-configured [system scenes](https://developers.google.com/assistant/conversational/scenes#system_scenes) you can use for tasks such as [account linking](https://v4.jovo.tech/marketplace/platform-googleassistant/account-linking). For more specialized tasks, it is possible to define your own [custom scenes](#custom-scenes).
 
-<<<<<<< HEAD
+
 In your Jovo app, you can delegate to a scene as well as accept requests from a scene. Learn more in the [communication between Jovo and scenes](#communication-between-jovo-and-scenes) section.
 
-=======
->>>>>>> 78b20453
 ## Model Configuration
 
 We recommend adding scenes to the [Jovo Model](https://v4.jovo.tech/marketplace/platform-googleassistant/model) files of your project. Here is an example scene `MyCustomScene` that is added to the `googleAssistant` specific element of the model:
