<<<<<<< HEAD
import { axios, AxiosRequestConfig, Headers, JovoError, JovoUser } from '@jovotech/framework';
=======
import { axios, JovoError, JovoUser } from '@jovotech/framework';
import { AccountLinkingStatus, UserVerificationStatus } from '@jovotech/output-googleassistant';
>>>>>>> 8e77ca26
import { GoogleAssistant } from './GoogleAssistant';
import { GoogleAccountProfile } from './interfaces';

export class GoogleAssistantUser extends JovoUser<GoogleAssistant> {
  get id(): string {
    return (
      (this.jovo.$request.user?.params as Record<'userId' | string, string> | undefined)?.userId ||
      'GoogleAssistantUser'
    );
  }

  isAccountLinked(): boolean {
<<<<<<< HEAD
    return this.jovo.$request.user?.accountLinkingStatus === 'LINKED';
  }

  isVerified(): boolean {
    return this.jovo.$request.user?.verificationStatus === 'VERIFIED';
  }

  async getGoogleProfile(): Promise<GoogleAccountProfile> {
    const headers: Headers = this.jovo.$server.getRequestHeaders();
    const token: string = headers.authorization as string;
=======
    return this.jovo.$request.user?.accountLinkingStatus === AccountLinkingStatus.Linked;
  }

  isVerified(): boolean {
    return this.jovo.$request.user?.verificationStatus === UserVerificationStatus.Verified;
  }

  async getGoogleProfile(): Promise<GoogleAccountProfile> {
    const headers = this.jovo.$server.getRequestHeaders();
    const token = headers.authorization as string;
>>>>>>> 8e77ca26

    if (!token) {
      throw new JovoError({
        message: 'No valid authorization token found.',
        hint: 'Make sure the authorization flow was completed.',
        // TODO: Docs link
        learnMore: '',
      });
    }

<<<<<<< HEAD
    const config: AxiosRequestConfig = {
      method: 'GET',
      url: `https://oauth2.googleapis.com/tokeninfo?id_token=${token}`,
    };

    try {
      const res = await axios(config);
      return res.data as GoogleAccountProfile;
=======
    try {
      const response = await axios.get<GoogleAccountProfile>(
        `https://oauth2.googleapis.com/tokeninfo?id_token=${token}`,
      );
      return response.data;
>>>>>>> 8e77ca26
    } catch (error) {
      throw new JovoError({ message: error.message });
    }
  }
}<|MERGE_RESOLUTION|>--- conflicted
+++ resolved
@@ -1,9 +1,5 @@
-<<<<<<< HEAD
-import { axios, AxiosRequestConfig, Headers, JovoError, JovoUser } from '@jovotech/framework';
-=======
 import { axios, JovoError, JovoUser } from '@jovotech/framework';
 import { AccountLinkingStatus, UserVerificationStatus } from '@jovotech/output-googleassistant';
->>>>>>> 8e77ca26
 import { GoogleAssistant } from './GoogleAssistant';
 import { GoogleAccountProfile } from './interfaces';
 
@@ -16,18 +12,6 @@
   }
 
   isAccountLinked(): boolean {
-<<<<<<< HEAD
-    return this.jovo.$request.user?.accountLinkingStatus === 'LINKED';
-  }
-
-  isVerified(): boolean {
-    return this.jovo.$request.user?.verificationStatus === 'VERIFIED';
-  }
-
-  async getGoogleProfile(): Promise<GoogleAccountProfile> {
-    const headers: Headers = this.jovo.$server.getRequestHeaders();
-    const token: string = headers.authorization as string;
-=======
     return this.jovo.$request.user?.accountLinkingStatus === AccountLinkingStatus.Linked;
   }
 
@@ -38,7 +22,6 @@
   async getGoogleProfile(): Promise<GoogleAccountProfile> {
     const headers = this.jovo.$server.getRequestHeaders();
     const token = headers.authorization as string;
->>>>>>> 8e77ca26
 
     if (!token) {
       throw new JovoError({
@@ -49,22 +32,11 @@
       });
     }
 
-<<<<<<< HEAD
-    const config: AxiosRequestConfig = {
-      method: 'GET',
-      url: `https://oauth2.googleapis.com/tokeninfo?id_token=${token}`,
-    };
-
-    try {
-      const res = await axios(config);
-      return res.data as GoogleAccountProfile;
-=======
     try {
       const response = await axios.get<GoogleAccountProfile>(
         `https://oauth2.googleapis.com/tokeninfo?id_token=${token}`,
       );
       return response.data;
->>>>>>> 8e77ca26
     } catch (error) {
       throw new JovoError({ message: error.message });
     }
