import {
  AnyObject,
  App,
  axios,
  AxiosResponse,
  Extensible,
<<<<<<< HEAD
=======
  ExtensibleConfig,
  ExtensibleInitConfig,
>>>>>>> c22de814
  HandleRequest,
  Jovo,
  JovoError,
  Platform,
  PlatformConfig,
  Server,
  StoredElementSession,
  UnknownObject,
} from '@jovotech/framework';
import _cloneDeep from 'lodash.clonedeep';
import {
  DEFAULT_FACEBOOK_VERIFY_TOKEN,
  FACEBOOK_API_BASE_URL,
  LATEST_FACEBOOK_API_VERSION,
} from './constants';
import { FacebookMessenger } from './FacebookMessenger';
import { FacebookMessengerDevice } from './FacebookMessengerDevice';
import { FacebookMessengerRequest } from './FacebookMessengerRequest';
import { FacebookMessengerRequestBuilder } from './FacebookMessengerRequestBuilder';
import { FacebookMessengerResponse } from './FacebookMessengerResponse';
import { FacebookMessengerUser } from './FacebookMessengerUser';
import { MessengerBotEntry, SenderAction } from './interfaces';
import { FacebookMessengerOutputTemplateConverterStrategy } from './output';

export interface FacebookMessengerConfig extends PlatformConfig {
  version: typeof LATEST_FACEBOOK_API_VERSION | string;
  verifyToken: string;
  pageAccessToken: string;
  senderActions?: {
    markSeen?: boolean;
    typingIndicator?: boolean;
  };
  session?: StoredElementSession & { enabled?: never };
}

export type FacebookMessengerInitConfig = ExtensibleInitConfig<
  FacebookMessengerConfig,
  'pageAccessToken'
>;

export class FacebookMessengerPlatform extends Platform<
  FacebookMessengerRequest,
  FacebookMessengerResponse,
  FacebookMessenger,
  FacebookMessengerUser,
  FacebookMessengerDevice,
  FacebookMessengerPlatform,
  FacebookMessengerConfig
> {
  readonly id: string = 'facebookMessenger';
  readonly outputTemplateConverterStrategy = new FacebookMessengerOutputTemplateConverterStrategy();
  readonly requestClass = FacebookMessengerRequest;
  readonly jovoClass = FacebookMessenger;
  readonly userClass = FacebookMessengerUser;
  readonly deviceClass = FacebookMessengerDevice;
  readonly requestBuilder = FacebookMessengerRequestBuilder;

  get apiVersion(): string {
    return this.config.version || LATEST_FACEBOOK_API_VERSION;
  }

  get pageAccessToken(): string {
    return this.config.pageAccessToken;
  }

  get endpoint(): string {
    return `${FACEBOOK_API_BASE_URL}/${this.apiVersion}/me/messages?access_token=${this.pageAccessToken}`;
  }

  constructor(config: FacebookMessengerInitConfig) {
    super(config);
  }

  async initialize(parent: Extensible): Promise<void> {
    if (super.initialize) {
      await super.initialize(parent);
    }
    this.augmentAppHandle();
  }

  mount(parent: HandleRequest): Promise<void> | void {
    super.mount(parent);

    this.middlewareCollection.use(
      'after.request.end',
      (jovo) => this.enableDatabaseSessionStorage(jovo, this.config.session),
      this.markAsSeen.bind(this),
    );

    this.middlewareCollection.use('dialogue.start', this.enableTypingIndicator.bind(this));
    this.middlewareCollection.use('dialogue.end', this.disableTypingIndicator.bind(this));
    this.middlewareCollection.use('before.request.start', this.ignoreOwnSenderId.bind(this));
  }

  getDefaultConfig(): FacebookMessengerConfig {
    return {
      ...this.getInitConfig(),
      verifyToken: DEFAULT_FACEBOOK_VERIFY_TOKEN,
      version: LATEST_FACEBOOK_API_VERSION,
      senderActions: {
        markSeen: true,
        typingIndicator: true,
      },
    };
  }

  getInitConfig(): FacebookMessengerInitConfig {
    return {
      pageAccessToken: '<YOUR-PAGE-ACCESS-TOKEN>',
    };
  }

  async ignoreOwnSenderId(jovo: Jovo): Promise<void> {
    const senderId: string | undefined = (jovo.$request as FacebookMessengerRequest)?.messaging?.[0]
      ?.sender?.id;
    const businessAccountId: string | undefined = (jovo.$request as FacebookMessengerRequest)?.id;

    if (senderId && businessAccountId && senderId === businessAccountId) {
      jovo.$handleRequest.stopMiddlewareExecution();
      return jovo.$handleRequest.server.setResponse({});
    }
  }

  isRequestRelated(request: AnyObject | FacebookMessengerRequest): boolean {
    return request.$type === 'facebook' && request.id && request.time && request.messaging?.[0];
  }

  isResponseRelated(response: AnyObject | FacebookMessengerResponse): boolean {
    return response.recipient && response.message;
  }

  finalizeResponse(
    response: FacebookMessengerResponse[] | FacebookMessengerResponse,
    jovo: FacebookMessenger,
  ):
    | FacebookMessengerResponse[]
    | Promise<FacebookMessengerResponse>
    | Promise<FacebookMessengerResponse[]>
    | FacebookMessengerResponse {
    const senderId: string | undefined = jovo.$user.id;
    if (!senderId) {
      // TODO determine if error is good here
      throw new JovoError({
        message: 'Can not finalize response: No sender-id was found.',
        context: {
          request: jovo.$request,
        },
      });
    }
    if (Array.isArray(response)) {
      response.forEach((responseItem) => {
        responseItem.recipient.id = senderId;
      });
    } else {
      response.recipient.id = senderId;
    }
    return response;
  }

  augmentAppHandle(): void {
    const APP_HANDLE = App.prototype.handle;
    const getVerifyTokenFromConfig = function (this: FacebookMessengerPlatform) {
      return this.config.verifyToken;
    }.bind(this);
    App.prototype.handle = async function (server: Server) {
      const request = server.getRequestObject();

      const query = server.getQueryParams();
      const verifyMode = query['hub.mode'];
      const verifyChallenge = query['hub.challenge'];
      const verifyToken = query['hub.verify_token'];
      const isFacebookVerifyRequest =
        (!request || !Object.keys(request).length) && verifyMode && verifyChallenge && verifyToken;

      const isFacebookMessengerRequest =
        request?.object === 'page' && Array.isArray(request?.entry) && request?.entry?.length;

      if (isFacebookVerifyRequest) {
        const configuredVerifyToken = getVerifyTokenFromConfig();
        if (verifyToken === configuredVerifyToken) {
          return server.setResponse(+(verifyChallenge as string));
        }
        throw new JovoError({
          message: 'The verify-token in the request does not match the configured verify-token.',
          context: {
            verifyToken,
            configuredVerifyToken,
          },
        });
      } else if (isFacebookMessengerRequest) {
        const responses: FacebookMessengerResponse[] = [];
        const promises = request.entry.map((entry: MessengerBotEntry) => {
          // Set platform origin on request entry
          entry.$type = 'facebook';
          const serverCopy = _cloneDeep(server);
          // eslint-disable-next-line @typescript-eslint/no-empty-function
          serverCopy.setResponse = async (response: FacebookMessengerResponse) => {
            responses.push(response);
          };
          serverCopy.getRequestObject = () => entry;
          return APP_HANDLE.call(this, serverCopy);
        });
        await Promise.all(promises);
        return server.setResponse(responses);
      } else {
        return APP_HANDLE.call(this, server);
      }
    };
  }

  /**
   * Sends data to the Facebook Messenger API
   * @param data - Data to be sent
   */
  async sendData<RESPONSE extends AnyObject>(
    data: UnknownObject,
  ): Promise<AxiosResponse<RESPONSE>> {
    if (!this.pageAccessToken) {
      throw new JovoError({
        message: 'Can not send message to Facebook due to a missing or empty page-access-token.',
      });
    }
    try {
      // TODO: AttachmentMessage-support
      return await axios.post<RESPONSE>(this.endpoint, data);
    } catch (error) {
      if (error.isAxiosError) {
        throw new JovoError({
          message: `Request to Facebook API failed: ${error.response?.data?.error?.message}`,
        });
      }

      throw error;
    }
  }

  private async markAsSeen(jovo: Jovo): Promise<void> {
    if (this.config.senderActions?.markSeen === false) {
      return;
    }

    await this.sendSenderAction(jovo, 'mark_seen');
  }

  private async enableTypingIndicator(jovo: Jovo) {
    if (this.config.senderActions?.typingIndicator === false) {
      return;
    }

    await this.sendSenderAction(jovo, 'typing_on');
  }

  private async disableTypingIndicator(jovo: Jovo) {
    if (this.config.senderActions?.typingIndicator === false) {
      return;
    }

    await this.sendSenderAction(jovo, 'typing_off');
  }

  private async sendSenderAction(jovo: Jovo, senderAction: SenderAction) {
    if (jovo.$platform.name !== 'FacebookMessengerPlatform') {
      return;
    }

    await this.sendData({ recipient: { id: jovo.$user.id }, sender_action: senderAction });
  }
}<|MERGE_RESOLUTION|>--- conflicted
+++ resolved
@@ -4,11 +4,7 @@
   axios,
   AxiosResponse,
   Extensible,
-<<<<<<< HEAD
-=======
-  ExtensibleConfig,
   ExtensibleInitConfig,
->>>>>>> c22de814
   HandleRequest,
   Jovo,
   JovoError,
