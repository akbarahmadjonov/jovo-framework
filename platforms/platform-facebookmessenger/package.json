{
  "name": "@jovotech/platform-facebookmessenger",
  "version": "4.2.23",
  "description": "",
  "main": "dist/cjs/index.js",
  "module": "dist/esm5/index.js",
  "es2015": "dist/esm2015/index.js",
  "types": "dist/types/index.d.ts",
  "sideEffects": false,
  "files": [
    "dist",
    "sample-requests"
  ],
  "scripts": {
    "prebuild": "rimraf dist",
    "build": "tsc -b tsconfig.build.cjs.json tsconfig.build.esm5.json tsconfig.build.esm2015.json tsconfig.build.types.json",
    "watch": "tsc -b tsconfig.build.cjs.json tsconfig.build.esm5.json tsconfig.build.esm2015.json tsconfig.build.types.json --watch",
    "prettier": "prettier -w -l src test package.json",
    "eslint": "eslint src test --fix --ext .ts",
    "rimraf": "rimraf dist",
    "test": "jest --runInBand"
  },
  "author": "jovotech",
  "license": "Apache-2.0",
  "dependencies": {
    "lodash.clonedeep": "^4.5.0"
  },
  "devDependencies": {
<<<<<<< HEAD
    "@jovotech/common": "^4.2.16",
    "@jovotech/framework": "^4.2.22",
    "@jovotech/output": "^4.2.18",
=======
    "@jovotech/framework": "^4.2.23",
    "@jovotech/output": "^4.2.19",
>>>>>>> 00c31bb4
    "@types/jest": "^26.0.20",
    "@types/lodash.clonedeep": "^4.5.6",
    "@types/node": "^12.20.37",
    "@typescript-eslint/eslint-plugin": "^4.12.0",
    "@typescript-eslint/parser": "^4.12.0",
    "eslint": "^7.17.0",
    "eslint-config-prettier": "^7.1.0",
    "eslint-plugin-prettier": "^3.3.1",
    "jest": "^27.3.1",
    "prettier": "^2.4.1",
    "rimraf": "^3.0.2",
    "ts-jest": "^27.0.7",
    "typescript": "~4.4.4"
  },
  "peerDependencies": {
<<<<<<< HEAD
    "@jovotech/common": "^4.2.16",
    "@jovotech/framework": "4.2.22",
    "@jovotech/output": "4.2.18"
=======
    "@jovotech/framework": "4.2.23",
    "@jovotech/output": "4.2.19"
>>>>>>> 00c31bb4
  },
  "gitHead": "c9569fabbf075a77c83272149bae8a055f76caee",
  "prettier": "../../.prettierrc.js",
  "publishConfig": {
    "access": "public"
  }
}<|MERGE_RESOLUTION|>--- conflicted
+++ resolved
@@ -26,14 +26,8 @@
     "lodash.clonedeep": "^4.5.0"
   },
   "devDependencies": {
-<<<<<<< HEAD
-    "@jovotech/common": "^4.2.16",
-    "@jovotech/framework": "^4.2.22",
-    "@jovotech/output": "^4.2.18",
-=======
     "@jovotech/framework": "^4.2.23",
     "@jovotech/output": "^4.2.19",
->>>>>>> 00c31bb4
     "@types/jest": "^26.0.20",
     "@types/lodash.clonedeep": "^4.5.6",
     "@types/node": "^12.20.37",
@@ -49,14 +43,9 @@
     "typescript": "~4.4.4"
   },
   "peerDependencies": {
-<<<<<<< HEAD
-    "@jovotech/common": "^4.2.16",
-    "@jovotech/framework": "4.2.22",
-    "@jovotech/output": "4.2.18"
-=======
+    "@jovotech/common": "^4.2.17",
     "@jovotech/framework": "4.2.23",
     "@jovotech/output": "4.2.19"
->>>>>>> 00c31bb4
   },
   "gitHead": "c9569fabbf075a77c83272149bae8a055f76caee",
   "prettier": "../../.prettierrc.js",
