--- conflicted
+++ resolved
@@ -1,23 +1,6 @@
-<<<<<<< HEAD
-import {
-  BaseOutput,
-  DeepPartial,
-  Jovo,
-  JovoError,
-  OutputConstructor,
-  OutputTemplate,
-  OutputTemplateConverter,
-} from '@jovotech/framework';
-
-import {
-  GoogleBusinessOutputTemplateConverterStrategy,
-  GoogleBusinessResponse,
-} from '@jovotech/output-googlebusiness';
-=======
 import { AsyncJovo, JovoError } from '@jovotech/framework';
 import { GoogleBusinessResponse } from '@jovotech/output-googlebusiness';
 import type { GaxiosResponse } from 'gaxios';
->>>>>>> eae50376
 import { JWTInput } from 'google-auth-library';
 import { GOOGLE_BUSINESS_API_BASE_URL, LATEST_GOOGLE_BUSINESS_API_VERSION } from './constants';
 import { GoogleBusinessDevice } from './GoogleBusinessDevice';
