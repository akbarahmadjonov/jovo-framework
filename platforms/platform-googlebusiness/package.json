--- conflicted
+++ resolved
@@ -23,12 +23,8 @@
   "author": "jovotech",
   "license": "Apache-2.0",
   "dependencies": {
-<<<<<<< HEAD
     "@jovotech/output-googlebusiness": "^4.0.0-beta.8",
-    "google-auth-library": "^7.10.1",
-=======
     "google-auth-library": "^7.0.4",
->>>>>>> 44293bea
     "uuid": "^8.3.2"
   },
   "devDependencies": {
