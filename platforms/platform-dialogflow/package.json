--- conflicted
+++ resolved
@@ -30,17 +30,10 @@
     "@jovotech/cli-command-new": "^4.0.0-beta.4",
     "@jovotech/cli-core": "^4.0.0-beta.4",
     "@jovotech/filebuilder": "^0.0.1",
-<<<<<<< HEAD
-    "@jovotech/framework": "^4.0.0-beta.2",
     "@jovotech/model": "^4.0.0-beta.3",
     "@jovotech/model-dialogflow": "^4.0.0-beta.3",
     "@jovotech/model-google": "^4.0.0-beta.3",
-=======
     "@jovotech/framework": "^4.0.0-beta.3",
-    "@jovotech/model": "^4.0.0-beta.2",
-    "@jovotech/model-dialogflow": "^4.0.0-beta.2",
-    "@jovotech/model-google": "^4.0.0-beta.2",
->>>>>>> 7c00e2b4
     "adm-zip": "^0.5.5",
     "axios": "^0.21.1",
     "global-dirs": "^3.0.0",
