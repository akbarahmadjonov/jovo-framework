import {
  AnyObject,
  ExtensibleConfig,
  ExtensibleInitConfig,
  Jovo,
  Platform,
  registerPlatformSpecificJovoReference,
} from '@jovotech/framework';
import { Core } from './Core';
import { CoreDevice } from './CoreDevice';
import { CoreRequest } from './CoreRequest';
import { CoreRequestBuilder } from './CoreRequestBuilder';
import { CoreResponse } from './CoreResponse';
import { CoreUser } from './CoreUser';
import { CoreOutputTemplateConverterStrategy } from './output';

export interface CorePlatformConfig<PLATFORM extends string = 'core' | string>
  extends ExtensibleConfig {
  platform: PLATFORM | string;
}

export class CorePlatform<PLATFORM extends string = 'core' | string> extends Platform<
  CoreRequest,
  CoreResponse,
  Core,
  CoreUser,
  CoreDevice,
  CorePlatform<PLATFORM>,
  CorePlatformConfig
> {
<<<<<<< HEAD
  readonly id: string = 'core';
=======
  /**
   Returns a new platform-class with the given name that extends CorePlatform.

   In order to make the type-system aware of the new class, some module augmentations have to be done.
   For a reference, take a look at the example below.

   Example:

   declare module '@jovotech/framework/dist/types/Extensible' {
     interface ExtensiblePluginConfig {
       WebPlatform?: CorePlatformConfig<'web'>;
     }

     interface ExtensiblePlugins {
       WebPlatform?: CorePlatform<'web'>;
     }
   }

   declare module '@jovotech/framework/dist/types/Jovo' {
     interface Jovo {
       $web?: Core;
     }
   }

   // create the class
   const WebPlatform = CorePlatform.createCustomPlatform('WebPlatform', 'web');
   // instantiate the class
   const webPlatform = new WebPlatform();
   */
  static createCustomPlatform<PLATFORM extends string>(
    className: string,
    platform: PLATFORM,
    jovoReferenceKey = `$${platform}`,
  ): new (config?: ExtensibleInitConfig<CorePlatformConfig>) => CorePlatform<PLATFORM> {
    // Workaround to make the anonymous' class name equal to className
    const obj = {
      [className]: class extends CorePlatform<PLATFORM> {
        getDefaultConfig(): CorePlatformConfig<PLATFORM> {
          return {
            ...super.getDefaultConfig(),
            platform,
          };
        }
        get name(): string {
          return className;
        }
      },
    };

    // Make the Core-instance that is related to this new class available to Jovo
    registerPlatformSpecificJovoReference(jovoReferenceKey as keyof Jovo, Core);

    return obj[className];
  }

>>>>>>> 127b76fb
  readonly outputTemplateConverterStrategy = new CoreOutputTemplateConverterStrategy();
  readonly requestClass = CoreRequest;
  readonly jovoClass = Core;
  readonly userClass = CoreUser;
  readonly deviceClass = CoreDevice;
  readonly requestBuilder = CoreRequestBuilder;

  getDefaultConfig(): CorePlatformConfig {
    return {
      platform: 'core',
    };
  }

  isRequestRelated(request: AnyObject | CoreRequest): boolean {
    return (
      request.version &&
      request.timestamp &&
      request.input?.type &&
      request.platform === this.config.platform
    );
  }

  isResponseRelated(response: AnyObject | CoreResponse): boolean {
    return (
      response.version &&
      response.output &&
      response.context &&
      response.context.user &&
      response.context.session &&
      response.platform === this.config.platform
    );
  }

  finalizeResponse(
    response: CoreResponse,
    corePlatformApp: Core,
  ): CoreResponse | Promise<CoreResponse> {
    response.platform = this.config.platform;
    response.context.session = {
      ...response.context.session,
      id: corePlatformApp.$session.id,
      data: corePlatformApp.$session.data,
      state: corePlatformApp.$session.state,
    };
    return response;
  }
}<|MERGE_RESOLUTION|>--- conflicted
+++ resolved
@@ -28,9 +28,6 @@
   CorePlatform<PLATFORM>,
   CorePlatformConfig
 > {
-<<<<<<< HEAD
-  readonly id: string = 'core';
-=======
   /**
    Returns a new platform-class with the given name that extends CorePlatform.
 
@@ -86,7 +83,7 @@
     return obj[className];
   }
 
->>>>>>> 127b76fb
+  readonly id: string = 'core';
   readonly outputTemplateConverterStrategy = new CoreOutputTemplateConverterStrategy();
   readonly requestClass = CoreRequest;
   readonly jovoClass = Core;
