--- conflicted
+++ resolved
@@ -19,17 +19,9 @@
 }
 registerPlatformSpecificJovoReference('$core', Core);
 
+export type { CoreResponse } from '@jovotech/output-core';
 export * from './Core';
 export * from './CorePlatform';
-<<<<<<< HEAD
-export * from './CorePlatformRequest';
-export * from './CorePlatformRequestBuilder';
-export * from './CorePlatformUser';
-export * from './CorePlatformApp';
-export type { CorePlatformResponse } from '@jovotech/output-core';
-=======
 export * from './CoreRequest';
 export * from './CoreUser';
-export type { CoreResponse } from '@jovotech/output-core';
->>>>>>> 781de86b
 export * from './interfaces';