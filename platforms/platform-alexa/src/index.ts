<<<<<<< HEAD
import { registerPlatformSpecificJovoReference } from '@jovotech/framework';
import { AlexaPlatform, AlexaConfig } from './AlexaPlatform';
=======
import { isNode, registerPlatformSpecificJovoReference } from '@jovotech/framework';
>>>>>>> 1ef53fd6
import { Alexa } from './Alexa';
import { AlexaConfig, AlexaPlatform } from './AlexaPlatform';
import type { AlexaCli as AlexaCliType } from './cli';

declare module '@jovotech/framework/dist/types/Extensible' {
  interface ExtensiblePluginConfig {
    AlexaPlatform?: AlexaConfig;
  }

  interface ExtensiblePlugins {
    AlexaPlatform?: AlexaPlatform;
  }
}

declare module '@jovotech/framework/dist/types/Jovo' {
  interface Jovo {
    $alexa?: Alexa;
  }
}

registerPlatformSpecificJovoReference('$alexa', Alexa);

export const AlexaCli: typeof AlexaCliType = process.env.JOVO_CLI_RUNTIME
  ? // eslint-disable-next-line @typescript-eslint/no-var-requires
    require('./cli').AlexaCli
  : null;
export * from './Alexa';
export * from './AlexaPlatform';
export * from './AlexaRequest';
export * from './AlexaUser';
export type { AlexaResponse } from '@jovotech/output-alexa';
export * from './constants';
export * from './interfaces';
export * from './api/ReminderApi';
export * from './output/AskForPermissionConsentCardOutput';
export * from './output/AskForPermissionOutput';
export * from './output/AskForRemindersPermissionOutput';
export * from './output/AskForTimersPermissionOutput';
export * from './conditions/permissions';

export * from './api';<|MERGE_RESOLUTION|>--- conflicted
+++ resolved
@@ -1,9 +1,4 @@
-<<<<<<< HEAD
 import { registerPlatformSpecificJovoReference } from '@jovotech/framework';
-import { AlexaPlatform, AlexaConfig } from './AlexaPlatform';
-=======
-import { isNode, registerPlatformSpecificJovoReference } from '@jovotech/framework';
->>>>>>> 1ef53fd6
 import { Alexa } from './Alexa';
 import { AlexaConfig, AlexaPlatform } from './AlexaPlatform';
 import type { AlexaCli as AlexaCliType } from './cli';
@@ -30,18 +25,17 @@
   ? // eslint-disable-next-line @typescript-eslint/no-var-requires
     require('./cli').AlexaCli
   : null;
+export type { AlexaResponse } from '@jovotech/output-alexa';
 export * from './Alexa';
 export * from './AlexaPlatform';
 export * from './AlexaRequest';
 export * from './AlexaUser';
-export type { AlexaResponse } from '@jovotech/output-alexa';
+export * from './api';
+export * from './api/ReminderApi';
+export * from './conditions/permissions';
 export * from './constants';
 export * from './interfaces';
-export * from './api/ReminderApi';
 export * from './output/AskForPermissionConsentCardOutput';
 export * from './output/AskForPermissionOutput';
 export * from './output/AskForRemindersPermissionOutput';
-export * from './output/AskForTimersPermissionOutput';
-export * from './conditions/permissions';
-
-export * from './api';+export * from './output/AskForTimersPermissionOutput';