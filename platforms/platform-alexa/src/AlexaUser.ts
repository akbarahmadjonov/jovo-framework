import { JovoUser } from '@jovotech/framework';
import { AlexaResponse } from '@jovotech/output-alexa';

import { AlexaRequest } from './AlexaRequest';
<<<<<<< HEAD
import { Alexa } from './Alexa';
=======
import { AlexaSkill } from './AlexaSkill';
import { ProfileProperty, sendCustomerProfileApiRequest } from './api';
>>>>>>> d2f33078

export class AlexaUser extends JovoUser<AlexaRequest, AlexaResponse, Alexa> {
  constructor(jovo: Alexa) {
    super(jovo);
  }

  get id(): string {
    return this.jovo.$request.session?.user?.userId || 'AlexaUser';
  }

  async getEmail(): Promise<string | undefined> {
    const request: AlexaRequest = this.jovo.$request;
    const email: string = await sendCustomerProfileApiRequest(
      ProfileProperty.EMAIL,
      request.getApiEndpoint(),
      request.getApiAccessToken(),
    );
    return email;
  }
}<|MERGE_RESOLUTION|>--- conflicted
+++ resolved
@@ -2,12 +2,8 @@
 import { AlexaResponse } from '@jovotech/output-alexa';
 
 import { AlexaRequest } from './AlexaRequest';
-<<<<<<< HEAD
 import { Alexa } from './Alexa';
-=======
-import { AlexaSkill } from './AlexaSkill';
 import { ProfileProperty, sendCustomerProfileApiRequest } from './api';
->>>>>>> d2f33078
 
 export class AlexaUser extends JovoUser<AlexaRequest, AlexaResponse, Alexa> {
   constructor(jovo: Alexa) {
