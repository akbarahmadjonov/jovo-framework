--- conflicted
+++ resolved
@@ -177,10 +177,6 @@
     return this.context!.System.apiAccessToken;
   }
 
-<<<<<<< HEAD
-  getDeviceId(): string {
-    return this.context!.System.device.deviceId;
-=======
   getDeviceCapabilities(): AlexaCapabilityType[] | undefined {
     const supportedInterfaces = this.context?.System?.device?.supportedInterfaces;
     if (!supportedInterfaces) {
@@ -194,6 +190,9 @@
       capabilities.push(Capability.Screen, AlexaCapability.Apl);
     }
     return capabilities;
->>>>>>> 68ba4f4c
+  }
+
+  getDeviceId(): string {
+    return this.context!.System.device.deviceId;
   }
 }