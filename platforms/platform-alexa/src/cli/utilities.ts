--- conflicted
+++ resolved
@@ -1,16 +1,13 @@
-<<<<<<< HEAD
 import { ParseError } from '@alexa/acdl';
 import {
   execAsync,
   ExecResponse,
   getRawString,
+  isJovoCliError,
   JovoCliError,
   Log,
   prompt,
 } from '@jovotech/cli-core';
-=======
-import { execAsync, getRawString, isJovoCliError, JovoCliError } from '@jovotech/cli-core';
->>>>>>> b3af7e2c
 import chalk from 'chalk';
 import { ExecOptions } from 'child_process';
 import { copyFileSync, existsSync, mkdirSync, readdirSync, statSync } from 'fs';
