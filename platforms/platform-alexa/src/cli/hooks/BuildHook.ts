--- conflicted
+++ resolved
@@ -446,20 +446,15 @@
    * Returns all locales for the current platform.
    */
   getPlatformLocales(): string[] {
-<<<<<<< HEAD
     const files: string[] = readdirSync(this.$plugin.modelsPath);
-=======
-    const modelsPath: string = this.$plugin.getModelsPath();
-
-    if (!existsSync(modelsPath)) {
+
+    if (!existsSync(this.$plugin.modelsPath)) {
       throw new JovoCliError({
         message: 'Could not find Alexa language models',
-        details: `"${modelsPath}" does not exist`,
+        details: `"${this.$plugin.modelsPath}" does not exist`,
         hint: 'Please validate that you configured the "buildDirectory" or "stage" correctly',
       });
     }
-    const files: string[] = readdirSync(this.$plugin.getModelsPath());
->>>>>>> 14e702a2
     // Map each file to it's identifier, without file extension.
     return files.map((file: string) => {
       const localeRegex = /(.*)\.(?:[^.]+)$/;
