import { Jovo } from '@jovotech/framework';
import { AlexaResponse } from '@jovotech/output-alexa';
import { AlexaRequest } from './AlexaRequest';
<<<<<<< HEAD
=======
import { AlexaSkill } from './AlexaSkill';
import { AlexaUser } from './AlexaUser';
import { SUPPORTED_APL_ARGUMENT_TYPES } from './constants';
>>>>>>> 38c60c4c

export class Alexa extends Jovo<AlexaRequest, AlexaResponse> {
  getSkillId(): string | undefined {
    return (
      this.$request.session?.application?.applicationId ||
      this.$request.context?.System?.application?.applicationId
    );
  }
<<<<<<< HEAD
=======

  isResponseRelated(response: AnyObject | AlexaResponse): boolean {
    return response.version && response.response;
  }

  finalizeResponse(
    response: AlexaResponse,
    alexaSkill: AlexaSkill,
  ): AlexaResponse | Promise<AlexaResponse> {
    response.sessionAttributes = alexaSkill.$session;
    return response;
  }

  private beforeRequest = (handleRequest: HandleRequest, jovo: Jovo) => {
    if (!(jovo.$platform instanceof Alexa)) {
      return;
    }
    // Generate generic output to APL if supported and set in config
    this.outputTemplateConverterStrategy.config.genericOutputToApl =
      jovo.$alexaSkill?.$request?.isAplSupported() && this.config.output?.genericOutputToApl;

    if (jovo.$alexaSkill?.$request?.request?.type === 'Alexa.Presentation.APL.UserEvent') {
      const requestArguments = jovo.$alexaSkill.$request.request.arguments || [];
      requestArguments.forEach((argument) => {
        if (typeof argument === 'object' && SUPPORTED_APL_ARGUMENT_TYPES.includes(argument?.type)) {
          if (argument.intent) {
            jovo.$nlu.intent = { name: argument.intent };
          }
          if (argument.entities) {
            const entityMap: EntityMap = argument.entities.reduce(
              (entityMap: EntityMap, entity: Entity) => {
                entityMap[entity.name] = entity;
                return entityMap;
              },
              {},
            );
            jovo.$nlu.entities = { ...entityMap };
            jovo.$entities = entityMap;
          }
        }
      });
    }
  };
>>>>>>> 38c60c4c
}<|MERGE_RESOLUTION|>--- conflicted
+++ resolved
@@ -1,12 +1,10 @@
 import { Jovo } from '@jovotech/framework';
 import { AlexaResponse } from '@jovotech/output-alexa';
 import { AlexaRequest } from './AlexaRequest';
-<<<<<<< HEAD
-=======
 import { AlexaSkill } from './AlexaSkill';
 import { AlexaUser } from './AlexaUser';
 import { SUPPORTED_APL_ARGUMENT_TYPES } from './constants';
->>>>>>> 38c60c4c
+
 
 export class Alexa extends Jovo<AlexaRequest, AlexaResponse> {
   getSkillId(): string | undefined {
@@ -15,8 +13,6 @@
       this.$request.context?.System?.application?.applicationId
     );
   }
-<<<<<<< HEAD
-=======
 
   isResponseRelated(response: AnyObject | AlexaResponse): boolean {
     return response.version && response.response;
@@ -60,5 +56,4 @@
       });
     }
   };
->>>>>>> 38c60c4c
 }