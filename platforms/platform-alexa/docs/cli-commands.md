---
title: 'Alexa CLI Commands'
excerpt: 'Learn how to build and deploy Alexa projects using the Jovo CLI.'
---

# Alexa CLI Commands

Learn how to build and deploy Alexa projects using the Jovo CLI.

## Introduction

The Alexa CLI plugin allows you to interact with the [Alexa Developer Console](https://developer.amazon.com/alexa/console/ask#/) using the Jovo CLI.

To use the Alexa CLI, add it as plugin to your `jovo.project.js` file. [Learn more about Alexa project configuration here](./project-config.md).

```js
const { ProjectConfig } = require('@jovotech/cli-core');
const { AlexaCli } = require('@jovotech/platform-alexa');
// ...

const project = new ProjectConfig({
  // ...
  plugins: [
    new AlexaCli(),
    // ...
  ],
});
```

The Alexa CLI plugin uses the official ASK (Alexa Skills Kit) CLI provided by Amazon for deployment. For the deployment to work, you need to at least set up a `default` ASK profile using the ASK CLI. [Follow the official Alexa docs to install and configure ASK CLI](https://developer.amazon.com/en-US/docs/alexa/smapi/quick-start-alexa-skills-kit-command-line-interface.html).

The Alexa CLI plugin hooks into the following commands:

- [`build`](#build): Create Alexa project files based on the project config and `models` folder
- [`deploy`](#deploy): Deploy project files to the Alexa Developer Console
- [`get`](#get): Synchronize your local project files with the Alexa Developer Console

## build

The Alexa CLI plugin hooks into the `build` command and creates a `platform.alexa` folder inside the `build` directory in the root of your Jovo project. [Learn more about the `build` command here](https://www.jovo.tech/docs/build-command).

```sh
$ jovo build:platform alexa
```

It uses the [Alexa `jovo.project.js` configuration](./project-config.md) and files in the [`models` folder](https://www.jovo.tech/docs/models) to create Alexa-specific project files that are ready for deployment.

The folder then contains an `ask-resources.json` file and a `skill-package` folder as explained in the [official Alexa docs](https://developer.amazon.com/en-US/docs/alexa/smapi/ask-cli-intro.html#skill-project-structure).

The Alexa CLI plugin adds the following flags to the [`build` command](https://www.jovo.tech/docs/build-command):

| Flag            | Description                                                                                                                                     | Examples                |
| --------------- | ----------------------------------------------------------------------------------------------------------------------------------------------- | ----------------------- |
| `--ask-profile` | Add the specified ASK profile to the `ask-states.json` file. [Learn more about ASK profile configuration here](./project-config.md#askprofile). | `--ask-profile default` |
| `--async`       | Deploys the skill asynchronously. You can check the status of the upload using the ASK CLI.                                                     | `--async`               |


You can also add the `--reverse` flag to turn the Alexa Interaction Model files in your `build` folder into [Jovo Model](https://www.jovo.tech/docs/models) files in your `models` folder. This is especially helpful if you maintain your Interaction Model in the Alexa Developer Console and then use the [`get` command](#get) to synchronize your console project with your local files. [Learn more about reverse builds here](https://www.jovo.tech/docs/build-command#reverse-build).

```sh
# Import files from Alexa Developer Console
$ jovo get:platform alexa

# Turn Alexa Interaction Model into Jovo Model
$ jovo build:platform alexa --reverse
```

## deploy

You can use the following CLI commands for deployment:

- [`deploy:platform`](#deploy-platform): Deploy your project to the Alexa Developer Console.
- [`deploy:code`](#deploy-code): Bundle and deploy your source code to a server or cloud hosting platform like AWS.
### deploy:platform

The Alexa CLI plugin hooks into the [`deploy:platform` command](https://www.jovo.tech/docs/deploy-command#deploy-platform) to deploy the Alexa project files (which were previously generated using the [`build` command](#build)) to the Alexa Developer Console.

```sh
$ jovo deploy:platform alexa
```

After successful deployment, you can open the [Alexa Developer Console](https://developer.amazon.com/alexa/console/ask#/) and see the changes there. If it was the first deployment, a new Alexa Skill is created. The Skill ID is stored in `build/platform.alexa/.ask/ask-states.json`. We recommend copying the Alexa Skill ID and adding it to your [project config](project-config.md#skillid). This ensures that the project is always deployed to the right Skill in the Alexa Developer Console.

The Alexa CLI plugin adds the following flags to the [`deploy:platform` command](https://www.jovo.tech/docs/deploy-command#deploy-platform):

| Flag            | Description                                                                                                                   | Examples                |
| --------------- | ----------------------------------------------------------------------------------------------------------------------------- | ----------------------- |
| `--ask-profile` | Deploy to using the specified ASK profile. [Learn more about ASK profile configuration here](./project-config.md#askprofile). | `--ask-profile default` |
| `--async` | Don't wait for the model building process to be finished. Recommended for [Alexa Conversations](./alexa-conversations.md#manage-files). |  |
| `--skip-validation` | Skip the validation step of the [Alexa Conversations](./alexa-conversations.md#manage-files) ACDL compiler. |  |

### deploy:code 

If you want to deploy the code of your Jovo app to a server or cloud service, you can use the [`deploy:code` command](https://www.jovo.tech/docs/deploy-command#deploy-code).

If you run into problems while bundling the code, make sure that the `bundle` script in your `package.json` file includes the following:

```json
{
  "scripts": {
    "bundle": "[...] --external:@alexa/*"
  }
}
```

The reason for this is that `esbuild` can't resolve `vscode`, a dependency used in `@alexa/acdl`, which is used for the [Alexa Conversations integration](./alexa-conversations.md).


## get

<<<<<<< HEAD
The Alexa CLI plugin hooks into the `get:platform` command to synchronize the files in your `build` directory with the project data from the [Alexa Developer Console](https://developer.amazon.com/alexa/console/ask#/). [Learn more about the `get:platform` command here](https://www.jovo.tech/docs/get-command#get:platform).
=======
The Alexa CLI plugin hooks into the [`get:platform` command](https://www.jovo.tech/docs/get-command#get-platform) to synchronize the files in your `build` directory with the project data from the [Alexa Developer Console](https://developer.amazon.com/alexa/console/ask#/).
>>>>>>> 0cbca3b7

```sh
$ jovo get:platform alexa
```

This is helpful if you've made any updates to the Skill's configuration (for example updating interfaces) that you now want to add to the `jovo.project.js` file using the [`files` configuration](/.project-config.md#files).

The Alexa CLI plugin adds the following flags to the [`get:platform` command](https://www.jovo.tech/docs/get-command#get-platform):

| Flag            | Description                                                                                                                       | Examples                |
| --------------- | --------------------------------------------------------------------------------------------------------------------------------- | ----------------------- |
| `--ask-profile` | Retrieve data using the specified ASK profile. [Learn more about ASK profile configuration here](./project-config.md#askprofile). | `--ask-profile default` |


After running `get`, you can turn your Alexa Interaction Model into [Jovo Model](https://www.jovo.tech/docs/models) files using [`build --reverse`](#build):

```sh
# Import files from Alexa Developer Console
$ jovo get:platform alexa

# Turn Alexa Interaction Model into Jovo Model
$ jovo build:platform alexa --reverse
```<|MERGE_RESOLUTION|>--- conflicted
+++ resolved
@@ -108,11 +108,7 @@
 
 ## get
 
-<<<<<<< HEAD
-The Alexa CLI plugin hooks into the `get:platform` command to synchronize the files in your `build` directory with the project data from the [Alexa Developer Console](https://developer.amazon.com/alexa/console/ask#/). [Learn more about the `get:platform` command here](https://www.jovo.tech/docs/get-command#get:platform).
-=======
-The Alexa CLI plugin hooks into the [`get:platform` command](https://www.jovo.tech/docs/get-command#get-platform) to synchronize the files in your `build` directory with the project data from the [Alexa Developer Console](https://developer.amazon.com/alexa/console/ask#/).
->>>>>>> 0cbca3b7
+The Alexa CLI plugin hooks into the [`get:platform` command](https://www.jovo.tech/docs/get-command#get:platform) to synchronize the files in your `build` directory with the project data from the [Alexa Developer Console](https://developer.amazon.com/alexa/console/ask#/).
 
 ```sh
 $ jovo get:platform alexa
