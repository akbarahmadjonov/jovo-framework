{
  "name": "@jovotech/platform-alexa",
  "version": "4.0.0-alpha.0",
  "description": "",
  "main": "dist/index.js",
  "types": "dist/index.d.ts",
  "files": [
    "dist"
  ],
  "scripts": {
    "build": "npm run setup:cli && tsc",
    "watch": "tsc --watch",
    "prettier": "prettier -w -l src test",
    "eslint": "eslint src test --fix --ext .ts",
    "rimraf": "rimraf dist",
    "test": "jest --runInBand",
    "setup:cli": "node bin/link"
  },
  "author": "jovotech",
  "license": "Apache-2.0",
  "dependencies": {
<<<<<<< HEAD
    "lodash.get": "^4.4.2",
    "lodash.has": "^4.5.2",
    "lodash.mergewith": "^4.6.2",
    "lodash.set": "^4.3.2",
    "chalk": "^4.1.0",
    "jovo-model": "^3.0.1",
    "jovo-model-alexa": "^3.0.1",
    "@jovotech/output-alexa": "^latest",
=======
    "@jovotech/output-alexa": "^4.0.0-alpha.2",
>>>>>>> 1d66c10b
    "lodash.merge": "^4.6.2"
  },
  "devDependencies": {
    "@jovotech/framework": "^4.0.0-alpha.0",
    "@types/jest": "^26.0.20",
    "@types/lodash.merge": "^4.6.6",
    "@types/node": "^10.17.50",
    "@types/lodash.get": "^4.4.6",
    "@types/lodash.has": "^4.5.6",
    "@types/lodash.mergewith": "^4.6.6",
    "@types/lodash.set": "^4.3.6",
    "@types/tv4": "^1.2.29",
    "@typescript-eslint/eslint-plugin": "^4.12.0",
    "@typescript-eslint/parser": "^4.12.0",
    "eslint": "^7.17.0",
    "eslint-config-prettier": "^7.1.0",
    "eslint-plugin-prettier": "^3.3.1",
    "global-dirs": "^3.0.0",
    "jest": "^26.6.3",
    "prettier": "^2.2.1",
    "rimraf": "^3.0.2",
    "ts-jest": "^26.5.4",
    "typescript": "^4.2.3",
    "symlink-dir": "^4.1.0",
    "global-modules": "^2.0.0"
  },
  "peerDependencies": {
    "@jovotech/framework": "~4.0"
  },
  "gitHead": "9d39800224d277cd6b500b48ba3f0fbacb22f176",
  "prettier": "../../.prettierrc.js",
  "publishConfig": {
    "access": "public"
  }
}<|MERGE_RESOLUTION|>--- conflicted
+++ resolved
@@ -19,7 +19,6 @@
   "author": "jovotech",
   "license": "Apache-2.0",
   "dependencies": {
-<<<<<<< HEAD
     "lodash.get": "^4.4.2",
     "lodash.has": "^4.5.2",
     "lodash.mergewith": "^4.6.2",
@@ -27,10 +26,7 @@
     "chalk": "^4.1.0",
     "jovo-model": "^3.0.1",
     "jovo-model-alexa": "^3.0.1",
-    "@jovotech/output-alexa": "^latest",
-=======
     "@jovotech/output-alexa": "^4.0.0-alpha.2",
->>>>>>> 1d66c10b
     "lodash.merge": "^4.6.2"
   },
   "devDependencies": {
