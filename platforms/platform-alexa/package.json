{
  "name": "@jovotech/platform-alexa",
  "version": "4.0.0-alpha.6",
  "description": "",
  "main": "dist/index.js",
  "types": "dist/index.d.ts",
  "files": [
    "dist"
  ],
  "scripts": {
    "build": "tsc",
    "watch": "tsc --watch",
    "prettier": "prettier -w -l src test",
    "eslint": "eslint src test --fix --ext .ts",
    "rimraf": "rimraf dist",
    "test": "jest --runInBand",
    "setup:cli": "node bin/link"
  },
  "author": "jovotech",
  "license": "Apache-2.0",
  "dependencies": {
<<<<<<< HEAD
    "@jovotech/cli-command-build": "^4.0.0-alpha.5",
    "@jovotech/cli-command-deploy": "^4.0.0-alpha.5",
    "@jovotech/cli-command-get": "^4.0.0-alpha.5",
    "@jovotech/cli-command-new": "^4.0.0-alpha.5",
    "@jovotech/cli-core": "^4.0.0-alpha.5",
    "@jovotech/filebuilder": "^0.0.1",
    "@jovotech/output-alexa": "^4.0.0-alpha.5",
    "chalk": "^4.1.0",
    "jovo-model": "^3.0.1",
    "jovo-model-alexa": "^3.0.1",
    "lodash.get": "^4.4.2",
    "lodash.has": "^4.5.2",
    "lodash.merge": "^4.6.2",
    "lodash.mergewith": "^4.6.2",
    "lodash.set": "^4.3.2"
=======
    "lodash.get": "^4.4.2",
    "lodash.has": "^4.5.2",
    "lodash.mergewith": "^4.6.2",
    "lodash.set": "^4.3.2",
    "jovo-model": "^3.0.1",
    "jovo-model-alexa": "^3.0.1",
    "@jovotech/output-alexa": "^4.0.0-alpha.5",
    "lodash.merge": "^4.6.2"
>>>>>>> 64aa690f
  },
  "devDependencies": {
    "@jovotech/framework": "^4.0.0-alpha.6",
    "@types/jest": "^26.0.20",
    "@types/lodash.get": "^4.4.6",
    "@types/lodash.has": "^4.5.6",
    "@types/lodash.merge": "^4.6.6",
    "@types/lodash.mergewith": "^4.6.6",
    "@types/lodash.set": "^4.3.6",
    "@types/node": "^10.17.50",
    "@types/tv4": "^1.2.29",
    "@typescript-eslint/eslint-plugin": "^4.12.0",
    "@typescript-eslint/parser": "^4.12.0",
    "@jovotech/cli-core": "^4.0.0-alpha.5",
    "@jovotech/cli-command-build": "^4.0.0-alpha.5",
    "@jovotech/cli-command-deploy": "^4.0.0-alpha.5",
    "@jovotech/cli-command-get": "^4.0.0-alpha.5",
    "@jovotech/cli-command-new": "^4.0.0-alpha.5",
    "@jovotech/filebuilder": "^0.0.1",
    "chalk": "^4.1.0",
    "eslint": "^7.17.0",
    "eslint-config-prettier": "^7.1.0",
    "eslint-plugin-prettier": "^3.3.1",
    "global-dirs": "^3.0.0",
    "global-modules": "^2.0.0",
    "jest": "^26.6.3",
    "prettier": "^2.2.1",
    "rimraf": "^3.0.2",
    "symlink-dir": "^4.1.0",
    "ts-jest": "^26.5.4",
    "typescript": "^4.2.3"
  },
  "peerDependencies": {
    "@jovotech/framework": ">=4.0.0-alpha.0 <4.0.0"
  },
  "gitHead": "9d39800224d277cd6b500b48ba3f0fbacb22f176",
  "prettier": "../../.prettierrc.js",
  "publishConfig": {
    "access": "public"
  }
}<|MERGE_RESOLUTION|>--- conflicted
+++ resolved
@@ -19,23 +19,6 @@
   "author": "jovotech",
   "license": "Apache-2.0",
   "dependencies": {
-<<<<<<< HEAD
-    "@jovotech/cli-command-build": "^4.0.0-alpha.5",
-    "@jovotech/cli-command-deploy": "^4.0.0-alpha.5",
-    "@jovotech/cli-command-get": "^4.0.0-alpha.5",
-    "@jovotech/cli-command-new": "^4.0.0-alpha.5",
-    "@jovotech/cli-core": "^4.0.0-alpha.5",
-    "@jovotech/filebuilder": "^0.0.1",
-    "@jovotech/output-alexa": "^4.0.0-alpha.5",
-    "chalk": "^4.1.0",
-    "jovo-model": "^3.0.1",
-    "jovo-model-alexa": "^3.0.1",
-    "lodash.get": "^4.4.2",
-    "lodash.has": "^4.5.2",
-    "lodash.merge": "^4.6.2",
-    "lodash.mergewith": "^4.6.2",
-    "lodash.set": "^4.3.2"
-=======
     "lodash.get": "^4.4.2",
     "lodash.has": "^4.5.2",
     "lodash.mergewith": "^4.6.2",
@@ -44,10 +27,9 @@
     "jovo-model-alexa": "^3.0.1",
     "@jovotech/output-alexa": "^4.0.0-alpha.5",
     "lodash.merge": "^4.6.2"
->>>>>>> 64aa690f
   },
   "devDependencies": {
-    "@jovotech/framework": "^4.0.0-alpha.6",
+    "@jovotech/framework": "^4.0.0-alpha.5",
     "@types/jest": "^26.0.20",
     "@types/lodash.get": "^4.4.6",
     "@types/lodash.has": "^4.5.6",
