{
  "name": "@jovotech/platform-alexa",
  "version": "4.0.0",
  "description": "",
  "main": "dist/index.js",
  "types": "dist/index.d.ts",
  "files": [
    "dist"
  ],
  "scripts": {
    "build": "npm run setup:cli && tsc",
    "watch": "tsc --watch",
    "prettier": "prettier -w -l src test",
    "eslint": "eslint src test --fix --ext .ts",
    "rimraf": "rimraf dist",
    "test": "jest --runInBand",
    "setup:cli": "node bin/link"
  },
  "author": "jovotech",
  "license": "Apache-2.0",
  "dependencies": {
<<<<<<< HEAD
    "lodash.merge": "^4.6.2",
    "lodash.get": "^4.4.2",
    "lodash.has": "^4.5.2",
    "lodash.mergewith": "^4.6.2",
    "lodash.set": "^4.3.2",
    "@jovotech/output-alexa": "latest",
    "chalk": "^4.1.0",
    "jovo-model": "^3.0.1",
    "jovo-model-alexa": "^3.0.1",
    "node-emoji": "^1.10.0"
=======
    "@jovotech/output-alexa": "^latest",
    "lodash.merge": "^4.6.2"
>>>>>>> 2b515722
  },
  "devDependencies": {
    "@jovotech/core": "~4.0",
    "@types/lodash.merge": "^4.6.6",
    "@types/jest": "^26.0.20",
    "@types/node": "^10.17.50",
    "@types/lodash.get": "^4.4.6",
    "@types/lodash.has": "^4.5.6",
    "@types/lodash.mergewith": "^4.6.6",
    "@types/lodash.set": "^4.3.6",
    "@types/node-emoji": "^1.8.1",
    "@types/tv4": "^1.2.29",
    "@typescript-eslint/eslint-plugin": "^4.12.0",
    "@typescript-eslint/parser": "^4.12.0",
    "eslint": "^7.17.0",
    "eslint-config-prettier": "^7.1.0",
    "eslint-plugin-prettier": "^3.3.1",
<<<<<<< HEAD
    "global-dirs": "^3.0.0",
    "@jovotech/core": "~4.0",
=======
>>>>>>> 2b515722
    "jest": "^26.6.3",
    "prettier": "^2.2.1",
    "rimraf": "^3.0.2",
    "ts-jest": "^26.5.4",
    "typescript": "^4.2.3",
    "symlink-dir": "^4.1.0",
    "global-modules": "^2.0.0"
  },
  "peerDependencies": {
    "@jovotech/core": "~4.0"
  },
  "gitHead": "9d39800224d277cd6b500b48ba3f0fbacb22f176",
  "prettier": "../../.prettierrc.js"
}<|MERGE_RESOLUTION|>--- conflicted
+++ resolved
@@ -19,21 +19,16 @@
   "author": "jovotech",
   "license": "Apache-2.0",
   "dependencies": {
-<<<<<<< HEAD
-    "lodash.merge": "^4.6.2",
     "lodash.get": "^4.4.2",
     "lodash.has": "^4.5.2",
     "lodash.mergewith": "^4.6.2",
     "lodash.set": "^4.3.2",
-    "@jovotech/output-alexa": "latest",
     "chalk": "^4.1.0",
     "jovo-model": "^3.0.1",
     "jovo-model-alexa": "^3.0.1",
-    "node-emoji": "^1.10.0"
-=======
+    "node-emoji": "^1.10.0",
     "@jovotech/output-alexa": "^latest",
     "lodash.merge": "^4.6.2"
->>>>>>> 2b515722
   },
   "devDependencies": {
     "@jovotech/core": "~4.0",
@@ -51,11 +46,7 @@
     "eslint": "^7.17.0",
     "eslint-config-prettier": "^7.1.0",
     "eslint-plugin-prettier": "^3.3.1",
-<<<<<<< HEAD
     "global-dirs": "^3.0.0",
-    "@jovotech/core": "~4.0",
-=======
->>>>>>> 2b515722
     "jest": "^26.6.3",
     "prettier": "^2.2.1",
     "rimraf": "^3.0.2",
