{
  "name": "@jovotech/platform-alexa",
  "version": "4.0.0-alpha.19",
  "description": "",
  "main": "dist/cjs/index.js",
  "module": "dist/esm5/index.js",
  "es2015": "dist/esm2015/index.js",
  "types": "dist/types/index.d.ts",
  "sideEffects": false,
  "files": [
    "dist"
  ],
  "scripts": {
    "prebuild": "tsc -b tsconfig.build.cjs.json tsconfig.build.esm5.json tsconfig.build.esm2015.json tsconfig.build.types.json --clean",
    "build": "tsc -b tsconfig.build.cjs.json tsconfig.build.esm5.json tsconfig.build.esm2015.json tsconfig.build.types.json",
    "watch": "tsc -b tsconfig.build.cjs.json tsconfig.build.esm5.json tsconfig.build.esm2015.json tsconfig.build.types.json --watch",
    "prettier": "prettier -w -l src test",
    "eslint": "eslint src test --fix --ext .ts",
    "rimraf": "rimraf dist",
    "test": "jest --runInBand --testPathIgnorePatterns=/test/cli",
    "setup:cli": "node bin/link"
  },
  "author": "jovotech",
  "license": "Apache-2.0",
  "dependencies": {
    "@jovotech/cli-command-build": "^4.0.0-beta.1",
    "@jovotech/cli-command-deploy": "^4.0.0-beta.1",
    "@jovotech/cli-command-get": "^4.0.0-beta.1",
    "@jovotech/cli-command-new": "^4.0.0-beta.1",
    "@jovotech/cli-core": "^4.0.0-beta.1",
    "@jovotech/filebuilder": "^0.0.1",
    "@jovotech/framework": "^4.0.0-alpha.18",
<<<<<<< HEAD
    "@jovotech/output-alexa": "^4.0.0-alpha.12",
=======
    "@jovotech/output-alexa": "^4.0.0-alpha.9",
>>>>>>> 60ac5f2a
    "chalk": "^4.1.0",
    "jovo-model": "^3.0.1",
    "jovo-model-alexa": "^3.0.1",
    "lodash.get": "^4.4.2",
    "lodash.has": "^4.5.2",
    "lodash.merge": "^4.6.2",
    "lodash.mergewith": "^4.6.2",
    "lodash.set": "^4.3.2"
  },
  "devDependencies": {
    "@types/jest": "^26.0.20",
    "@types/lodash.get": "^4.4.6",
    "@types/lodash.has": "^4.5.6",
    "@types/lodash.merge": "^4.6.6",
    "@types/lodash.mergewith": "^4.6.6",
    "@types/lodash.set": "^4.3.6",
    "@types/node": "^10.17.50",
    "@types/tv4": "^1.2.29",
    "@typescript-eslint/eslint-plugin": "^4.12.0",
    "@typescript-eslint/parser": "^4.12.0",
    "eslint": "^7.17.0",
    "eslint-config-prettier": "^7.1.0",
    "eslint-plugin-prettier": "^3.3.1",
    "global-dirs": "^3.0.0",
    "global-modules": "^2.0.0",
    "jest": "^26.6.3",
    "prettier": "^2.2.1",
    "rimraf": "^3.0.2",
    "symlink-dir": "^4.1.0",
    "ts-jest": "^26.5.4",
    "typescript": "^4.2.3"
  },
  "peerDependencies": {
    "@jovotech/framework": ">=4.0.0-alpha.16 <4.0.0"
  },
  "browser": {
    "@jovotech/cli-core": false,
    "@jovotech/cli-command-build": false,
    "@jovotech/cli-command-deploy": false,
    "@jovotech/cli-command-get": false,
    "@jovotech/cli-command-new": false,
    "@jovotech/filebuilder": false,
    "chalk": false
  },
  "gitHead": "9d39800224d277cd6b500b48ba3f0fbacb22f176",
  "prettier": "../../.prettierrc.js",
  "publishConfig": {
    "access": "public"
  }
}<|MERGE_RESOLUTION|>--- conflicted
+++ resolved
@@ -30,11 +30,7 @@
     "@jovotech/cli-core": "^4.0.0-beta.1",
     "@jovotech/filebuilder": "^0.0.1",
     "@jovotech/framework": "^4.0.0-alpha.18",
-<<<<<<< HEAD
     "@jovotech/output-alexa": "^4.0.0-alpha.12",
-=======
-    "@jovotech/output-alexa": "^4.0.0-alpha.9",
->>>>>>> 60ac5f2a
     "chalk": "^4.1.0",
     "jovo-model": "^3.0.1",
     "jovo-model-alexa": "^3.0.1",
