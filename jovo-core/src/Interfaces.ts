<<<<<<< HEAD
import { ExtensibleConfig } from './core/Extensible';
import { HandleRequest } from './core/HandleRequest';
import { Jovo } from './core/Jovo';
import { RequestBuilder, ResponseBuilder, TestSuite } from './TestSuite';
import { SpeechBuilder } from './util/SpeechBuilder';

=======
import { BaseAppConfig } from './BaseApp';
import {
  ExtensibleConfig,
  HandleRequest,
  Jovo,
  RequestBuilder,
  ResponseBuilder,
  SpeechBuilder,
  TestSuite,
} from './index';
>>>>>>> 9c41fe14

export interface Data {
  [key: string]: any; // tslint:disable-line
}

export interface JovoData extends Data {}

export interface AppData extends Data {}

export interface SessionData extends Data {}

export interface Plugin {
  /**
   * Default name is plugin's class name
   */
  name?: string;

  /**
   * Config of plugin
   */
  config?: PluginConfig;

  /**
   * Is called after parent.use(new Plugin());
   * @param {object} parent
   */
  install(parent: object): void;

  /**
   * Is called when the parent object tries to uninstall the plugin
   * @param parent
   */
  uninstall?(parent?: any): void; // tslint:disable-line
}

export interface PluginConfig {
  enabled?: boolean;

  [index: string]: any; // tslint:disable-line
}

// specialized plugins
export interface Db extends Plugin {
  needsWriteFileAccess: boolean;

  save(primaryKey: string, key: string, data: any, updatedAt?: string, jovo?: Jovo): Promise<any>; // tslint:disable-line
  load(primaryKey: string, jovo?: Jovo): Promise<any>; // tslint:disable-line
  delete(primaryKey: string, jovo?: Jovo): Promise<any>; // tslint:disable-line
}

export interface Platform extends Plugin {
  requestBuilder?: RequestBuilder;
  responseBuilder?: ResponseBuilder;

  /**
   * Returns the specific TestSuite implementation for this platform
   */
  makeTestSuite(): TestSuite;

  /**
   * Returns app type of platform.
   * E.g. AlexaSkill, GoogleAction
   */
  getAppType(): string;
}

export interface PlatformConfig extends ExtensibleConfig, PluginConfig {}

export interface Analytics extends Plugin {
  /**
   * Tracking method
   * @param {HandleRequest} handleRequest
   */
  track(handleRequest: HandleRequest): void;
}

export interface RequestType {
  type?: string;
  subType?: string;
  optional?: boolean;
}

export interface TellOutput {
  speech: string | SpeechBuilder;
}

export interface AskOutput {
  speech: string | SpeechBuilder;
  reprompt: string | SpeechBuilder | string[];
}

export interface Output {
  tell?: TellOutput;
  ask?: AskOutput;

  card?: {
    SimpleCard?: {
      title: string;
      content: string;
    };
    ImageCard?: {
      title: string;
      content: string;
      imageUrl: string;
    };
    AccountLinkingCard?: object;
  };
}
export interface RequestJSON {}

export interface JovoRequest {
  /**
   * Converts object to json
   * @return {any}
   */
  toJSON(): any; // tslint:disable-line

  /**
   * Returns device name
   * @return {string};
   */
  getDeviceName(): string | undefined;

  /**
   * Returns user id
   * @return {string}
   */
  getUserId(): string;

  /**
   * Returns access token
   * @return {string}
   */
  getAccessToken(): string | undefined;

  /**
   * Returns locale
   * @return {String}
   */
  getLocale(): string;

  /**
   * Returns true if session is new
   * @return {boolean}
   */
  isNewSession(): boolean;

  /**
   * Returns timestamp
   * @return {string}
   */
  getTimestamp(): string;

  /**
   * Returns true if device has an audio interface
   * @return {boolean}
   */
  hasAudioInterface(): boolean;

  /**
   * Returns true if device has a screen interface
   * @return {boolean}
   */
  hasScreenInterface(): boolean;

  /**
   * Returns true if device has a video interface
   * @return {boolean}
   */
  hasVideoInterface(): boolean;

  /**
   * Returns session data
   * @return {SessionData}
   */
  getSessionAttributes(): SessionData;

  /**
   * Adds session attribute
   * @param {string} key
   * @param value
   * @return {this}
   */
  addSessionAttribute(key: string, value: any): this; // tslint:disable-line

  /**
   * Returns session data
   * @return {SessionData}
   */
  getSessionData(): SessionData;

  /**
   * Adds session attribute
   * @param {string} key
   * @param value
   * @return {this}
   */
  addSessionData(key: string, value: any): this; // tslint:disable-line

  /**
   * Sets Timestamp
   * @param {string} timestamp
   * @return {this}
   */
  setTimestamp(timestamp: string): this;

  /**
   * Sets locale
   * @param {string} locale
   * @return {this}
   */
  setLocale(locale: string): this;

  /**
   * Sets user id
   * @param {string} userId
   * @return {this}
   */
  setUserId(userId: string): this;

  /**
   * Sets access token
   * @param {string} accessToken
   * @return {this}
   */
  setAccessToken(accessToken: string): this;

  /**
   * Sets new session
   * @param {boolean} isNew
   * @return {this}
   */
  setNewSession(isNew: boolean): this;

  /**
   * Sets audio interface capability
   * @return {this}
   */
  setAudioInterface(): this;

  /**
   * Sets screen interface capability
   * @return {this}
   */
  setScreenInterface(): this;

  /**
   * Sets video interface capability
   * @return {this}
   */
  setVideoInterface(): this;

  /**
   * Sets full session data object
   * @param {SessionData} attributes
   * @return {this}
   */
  setSessionAttributes(attributes: SessionData): this;

  /**
   * Sets full session data object
   * @param {SessionData} sessionData
   * @return {this}
   */
  setSessionData(sessionData: SessionData): this;

  /**
   * Sets state to session data
   * @param {string} state
   * @return {this}
   */
  setState(state: string): this;

  /**
   * Returns intent name
   * @return {string | undefined}
   */
  getIntentName(): string | undefined;

  /**
   * Sets intent name
   * @param {string} intentName
   * @returns {this}
   */
  setIntentName(intentName: string): this;

  /**
   * Returns inputs
   * @return {Inputs}
   */
  getInputs(): Inputs;

  /**
   * Adds input to inputs
   * @param {string} key
   * @param {string} value
   * @return {this}
   */
  addInput(key: string, value: string): this;

  /**
   * Returns state from request
   * @return {string | undefined}
   */
  getState(): string | undefined;

  /**
   * Sets inputs
   * @param {Inputs} inputs
   */
  setInputs(inputs: Inputs): this;

  /**
   * Return session id
   */
  getSessionId(): string | undefined;
}

export interface Input {
  name?: string;
  key?: string;
  value?: any; // tslint:disable-line
  id?: string;
}

export interface Inputs {
  [key: string]: Input;
}

export interface SessionAttributes {
  [key: string]: any; // tslint:disable-line
}

export interface JovoResponse {
  /**
   * Returns speech text without leading <speak> and trailing </speak> tags
   * @return {string | undefined}
   */
  getSpeech(): string | undefined;

  /**
   * Returns reprompt text without leading <speak> and trailing </speak> tags
   * @return {string | undefined}
   */
  getReprompt(): string | undefined;

  /**
   * Returns speech text without ssml
   * @return {string | undefined}
   */
  getSpeechPlain(): string | undefined;

  /**
   * Returns reprompt text without ssml
   * @return {string | undefined}
   */
  getRepromptPlain(): string | undefined;

  /**
   * Returns session data
   * @return {SessionData | undefined}
   */
  getSessionAttributes(): SessionData | undefined;

  /**
   * Sets session data objects
   * @param {SessionData} sessionAttributes
   * @return {JovoResponse}
   */
  setSessionAttributes(sessionAttributes: SessionData): this;

  /**
   * Returns session data
   * @return {SessionData | undefined}
   */
  getSessionData(): SessionData | undefined;

  /**
   * Sets session data objects
   * @param {SessionData} sessionData
   * @return {JovoResponse}
   */
  setSessionData(sessionData: SessionData): this;

  /**
   * Checks if response has tell in it
   * @param {string | string[]} speechText
   * @return {boolean}
   */
  isTell(speechText?: string | string[]): boolean;

  /**
   * Checks if response has ask in it
   * @param {string | string[]} speechText
   * @param {string | string[]} repromptText
   * @return {boolean}
   */
  isAsk(speechText?: string | string[], repromptText?: string | string[]): boolean;

  /**
   * Checks if response has state in it
   * @param {string} state
   * @return {boolean | undefined}
   */
  hasState(state: string): boolean | undefined;

  /**
   * Checks if response has a specific session attribute in it
   * @param {string} name
   * @param value
   * @return {boolean}
   */
  hasSessionAttribute(name: string, value?: any): boolean; // tslint:disable-line

  /**
   * Checks if response has a specific session attribute in it
   * @param {string} name
   * @param value
   * @return {boolean}
   */
  hasSessionData(name: string, value?: any): boolean; // tslint:disable-line

  /**
   * Checks if session ended
   * @return {boolean}
   */
  hasSessionEnded(): boolean;
}

export interface JovoSession {
  $data: SessionData;
}

export interface Host {
  /**
   * Defines file write access
   *
   * Eg. Lambda doesn't have file write access, ExpressJS usually does
   */
  hasWriteFileAccess: boolean;

  /**
   * Headers of the request
   */
  headers: Record<string, string>;

  /**
   * Request payload
   */
  $request: any; // tslint:disable-line

  /**
   * Full request object
   * @returns {any}
   */
  getRequestObject(): any; // tslint:disable-line

  /**
   * Sets response object
   * @param obj
   * @returns {Promise<any>}
   */
  setResponse(obj: any): Promise<any>; // tslint:disable-line

  /**
   * Request query parameters
   * @returns {Record<string, string>}
   */
  getQueryParams(): Record<string, string>;

  /**
   * Is called on errors
   */
  fail(error: Error): void;
}

export interface ASRData {
  text?: string;

  [key: string]: any;
}

export interface NLUData {
  intent?: {
    name: string;
  };
  inputs?: Record<string, any>;

  [key: string]: any;
}

export type HandlerReturnType = () =>
  | void
  | Promise<Function>
  | Promise<Jovo>
  | Promise<void>
  | void;
export type JovoFunction = (this: Jovo, jovo?: Jovo, done?: Function) => HandlerReturnType;

export interface Handler {
  [key: string]: JovoFunction | Handler | Function;
}

export interface AppConfig extends BaseAppConfig {
  analytics?: AppAnalyticsConfig;
  platform?: AppPlatformConfig;
  cms?: AppCmsConfig;
  nlu?: AppNluConfig;
  components?: AppComponentsConfig;
}

export interface AppAnalyticsConfig extends Record<string, any> {}
export interface AppCmsConfig extends Record<string, any> {}
export interface AppComponentsConfig extends Record<string, PluginConfig> {}
export interface AppDbConfig extends Record<string, any> {}
export interface AppNluConfig extends Record<string, any> {}
export interface AppPlatformConfig extends Record<string, any> {}

export interface ExtensiblePluginConfigs {
  [key: string]: any;
}<|MERGE_RESOLUTION|>--- conflicted
+++ resolved
@@ -1,22 +1,10 @@
-<<<<<<< HEAD
+import { BaseAppConfig } from './core/BaseApp';
 import { ExtensibleConfig } from './core/Extensible';
 import { HandleRequest } from './core/HandleRequest';
 import { Jovo } from './core/Jovo';
 import { RequestBuilder, ResponseBuilder, TestSuite } from './TestSuite';
 import { SpeechBuilder } from './util/SpeechBuilder';
 
-=======
-import { BaseAppConfig } from './BaseApp';
-import {
-  ExtensibleConfig,
-  HandleRequest,
-  Jovo,
-  RequestBuilder,
-  ResponseBuilder,
-  SpeechBuilder,
-  TestSuite,
-} from './index';
->>>>>>> 9c41fe14
 
 export interface Data {
   [key: string]: any; // tslint:disable-line
