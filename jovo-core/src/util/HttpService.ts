import axios, { AxiosRequestConfig, AxiosResponse, Method } from 'axios';
import { RequestOptions } from 'http';
export * from 'axios';

export class HttpService {
  // tslint:disable-next-line:no-any
  static request<VALUE = any, RESPONSE = AxiosResponse<VALUE>>(
    config: AxiosRequestConfig,
  ): Promise<RESPONSE> {
    return axios.request(config);
  }

  // tslint:disable-next-line:no-any
  static get<VALUE = any, RESPONSE = AxiosResponse<VALUE>>(
    url: string,
    config?: AxiosRequestConfig,
  ): Promise<RESPONSE> {
    return axios.get(url, config);
  }

  // tslint:disable-next-line:no-any
  static delete<VALUE = any, RESPONSE = AxiosResponse<VALUE>>(
    url: string,
    config?: AxiosRequestConfig,
  ): Promise<RESPONSE> {
    return axios.delete(url, config);
  }

  // tslint:disable-next-line:no-any
  static head<VALUE = any, RESPONSE = AxiosResponse<VALUE>>(
    url: string,
    config?: AxiosRequestConfig,
  ): Promise<RESPONSE> {
    return axios.head(url, config);
  }

  // tslint:disable-next-line:no-any
  static post<VALUE = any, RESPONSE = AxiosResponse<VALUE>>(
    url: string,
    // tslint:disable-next-line:no-any
    data?: any,
    config?: AxiosRequestConfig,
  ): Promise<RESPONSE> {
    return axios.post(url, data, config);
  }

  // tslint:disable-next-line:no-any
  static put<VALUE = any, RESPONSE = AxiosResponse<VALUE>>(
    url: string,
    // tslint:disable-next-line:no-any
    data?: any,
    config?: AxiosRequestConfig,
  ): Promise<RESPONSE> {
    return axios.put(url, data, config);
  }

  // tslint:disable-next-line:no-any
  static patch<VALUE = any, RESPONSE = AxiosResponse<VALUE>>(
    url: string,
    // tslint:disable-next-line:no-any
    data?: any,
    config?: AxiosRequestConfig,
  ): Promise<RESPONSE> {
    return axios.patch(url, data, config);
  }
<<<<<<< HEAD

  static httpRequestOptionsToAxiosRequestConfig(
    options: RequestOptions,
    isSecure = false,
  ): AxiosRequestConfig {
    const prefix = `http${isSecure ? 's' : ''}://`;
    const host = options.hostname || options.host || '';
    const port = options.port || (isSecure ? 443 : 80);
    const url = `${prefix}${host}:${port}${options.path}`;
    return {
      headers: options.headers,
      method: options.method as Method | undefined,
      url,
    };
  }
=======
>>>>>>> 54c52996
}<|MERGE_RESOLUTION|>--- conflicted
+++ resolved
@@ -63,22 +63,4 @@
   ): Promise<RESPONSE> {
     return axios.patch(url, data, config);
   }
-<<<<<<< HEAD
-
-  static httpRequestOptionsToAxiosRequestConfig(
-    options: RequestOptions,
-    isSecure = false,
-  ): AxiosRequestConfig {
-    const prefix = `http${isSecure ? 's' : ''}://`;
-    const host = options.hostname || options.host || '';
-    const port = options.port || (isSecure ? 443 : 80);
-    const url = `${prefix}${host}:${port}${options.path}`;
-    return {
-      headers: options.headers,
-      method: options.method as Method | undefined,
-      url,
-    };
-  }
-=======
->>>>>>> 54c52996
 }