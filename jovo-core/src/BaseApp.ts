import {ActionSet} from './ActionSet';
import {JovoError} from './errors/JovoError';
import {Extensible, ExtensibleConfig} from './Extensible';
import {AppData, Db, HandleRequest, Host, Platform} from './Interfaces';
import {Log, LogLevel} from './Log';

process.on('unhandledRejection', (reason, p) => {
<<<<<<< HEAD
    Log.error('unhandledRejection');
    Log.error(p);
    Log.error(reason.stack);
    Log.error(reason);
});

process.on('uncaughtException', err => {
    JovoError.printError(err as JovoError);
=======
	Log.error('unhandledRejection');
	Log.error(p);
	if (reason) {
		if ((reason as any).stack) {
			Log.error((reason as any).stack);
		}
		Log.error(reason);
	}
});

process.on('uncaughtException', err => {

    if ((err as JovoError).code && (err as JovoError).code === 'EADDRINUSE') {
    	const usedPort = err.message.replace( /^\D+/g, '');
        err.message = `The port ${usedPort} is already in use.`;
		(err as JovoError).hint = 'You might already run Jovo in a different tab. ' +
			'If the port is used by a different application, you can either change the port number in src/index.js, or specify the port as an option,' +
			' e.g. jovo run --port 3301';
    }

	JovoError.printError(err as JovoError);
>>>>>>> e5371fe2
});

export type BaseAppMiddleware =
    | 'setup'
    | 'request'
    | 'platform.init'
    | 'asr'
    | 'platform.nlu'
    | 'nlu'
    | 'user.load'
    | 'router'
    | 'handler'
    | 'user.save'
    | 'tts'
    | 'platform.output'
    | 'response'
    | 'fail'
    | string;

export interface BaseAppConfig extends ExtensibleConfig {
    inputMap?: { [key: string]: string };
}

// @ts-ignore
process.env.JOVO_LOG_LEVEL = LogLevel.INFO;

export class BaseApp extends Extensible {
    config: BaseAppConfig = {};

    $platform: Map<string, Platform> = new Map();

    $db!: Db;
    $cms: any = {}; // tslint:disable-line

    $data: AppData = {};

    middlewares: BaseAppMiddleware[] = [
        'setup',
        'request',
        'platform.init',
        'asr',
        'platform.nlu',
        'nlu',
        'user.load',
        'router',
        'handler',
        'user.save',
        'tts',
        'platform.output',
        'response',
        'fail',
    ];
    private initialized = false;

    constructor(config?: BaseAppConfig) {
        super(config);

        this.actionSet = new ActionSet(this.middlewares, this);

        if (process.env.NODE_ENV !== 'UNIT_TEST') {
            process.on('exit', () => {
                this.emit('exit');
            });

            // catch ctrl+c event and exit normally
            process.on('SIGINT', () => {
                process.exit(2);
            });
        }
    }

    /**
     * Initialize setup middleware
     * @param {Function} callback
     */
    setUp(callback: Function) {
        this.middleware('setup')!.use(callback);
    }

    /**
     * Is called on exit
     * IMPORTANT: Must have synchronous code only
     * @param {Function} callback
     */
    tearDown(callback: Function) {
        this.on('exit', jovo => {
            callback(jovo);
        });
    }

    /**
     * Returns platform with given name.
     * @param {string} name
     * @returns {Platform | undefined}
     */
    getPlatformByName(name: string): Platform | undefined {
        return this.$platform.get(name);
    }

    /**
     * Returns platform type names
     * Example: ['Alexa', 'GoogleAssistant']
     */
    getPlatformTypes() {
        return [...this.$platform.keys()];
    }

    /**
     * Returns platform app type names
     * Example: ['AlexaSkill', 'GoogleAction']
     */
    getAppTypes() {
        const appTypes: string[] = [];

        this.$platform.forEach((platform: Platform) => {
            appTypes.push(platform.getAppType());
        });

        return appTypes;
    }

    /**
     * Emits webhook.init event.
     */
    initWebhook() {
        this.emit('webhook.init');
    }

    /**
     * Hooks for the middleware handling.
     * @param {BaseAppMiddleware} name
     * @param {Function} func
     */
    hook(name: BaseAppMiddleware, func: Function) {
        if (!this.middleware(name)) {
            throw new JovoError(`Can't find hook with name '${name}'`, 'jovo-core');
        }

        this.middleware(name)!.use(async (handleRequest: HandleRequest) => {
            const params = getParamNames(func);

            // callback parameter is available, wait before it gets called
            if (params.length === 4) {
                await new Promise(resolve => {
                    func.apply(undefined, [
                        handleRequest.error,
                        handleRequest.host,
                        handleRequest.jovo,
                        resolve,
                    ]);
                });
            } else {
                await func.apply(undefined, [
                    handleRequest.error,
                    handleRequest.host,
                    handleRequest.jovo,
                ]);
            }
        });
    }

    /**
     * Main entry method which handles the request.
     * @param {Host} host
     * @returns {Promise<void>}
     */
    async handle(host: Host) {
        const handleRequest: HandleRequest = {
            app: this,
            host,
            jovo: undefined,
        };
        try {
            Log.setRequestContext(host);
            Log.verbose(Log.header('Start request', 'framework'));

            // initialize on first call only
            if (!this.initialized) {
                // First initialization of app object with first incoming request. Is executed once as long as app is alive
                // Useful for api calls that take longer. Results can be saved in the app object for a simple caching.
                await this.middleware('setup')!.run(handleRequest);
                this.initialized = true;
            }

            // Raw JSON request from platform gets processed. Can be used for authentication middlewares.
            await this.middleware('request')!.run(handleRequest);

            // Determines which platform (e.g. Alexa, GoogleAssistant) sent the request. Initialization of abstracted jovo (this) object.
            await this.middleware('platform.init')!.run(handleRequest);
            if (!handleRequest.jovo) {
                throw new JovoError(
                    `Can't handle request object.`,
                    'ERR_NO_MATCHING_PLATFORM',
                    'jovo-core',
                    undefined,
                    'Please add an integration that handles that type of request.',
                );
            }
            Log.verbose(Log.header('After init ', 'framework'));

            Log.yellow().verbose(
                `this.\$${handleRequest.jovo.constructor.name
                    .substr(0, 1)
                    .toLowerCase()}${handleRequest.jovo.constructor.name.substr(
                    1,
                )} initialized`,
            );
            Log.yellow().verbose(
                `this.$type: ${JSON.stringify(handleRequest.jovo.$type)}`,
            );
            Log.yellow().verbose(
                `this.$session.$data : ${JSON.stringify(
                    handleRequest.jovo.$session.$data,
                )}`,
            );
            Log.verbose();

            // Automatic speech recognition (ASR) information gets extracted.
            await this.middleware('asr')!.run(handleRequest);

            // 	Natural language understanding (NLU) information gets extracted for built-in NLUs (e.g. Alexa). Intents and inputs are set.
            await this.middleware('platform.nlu')!.run(handleRequest);

            // Request gets routed through external NLU (e.g. Dialogflow standalone). Intents and inputs are set.
            await this.middleware('nlu')!.run(handleRequest);

            Log.verbose(Log.header('After nlu ', 'framework'));
            Log.yellow().verbose(
                `this.$nlu : ${JSON.stringify(handleRequest.jovo.$nlu)}`,
            );
            Log.yellow().verbose(
                `this.$inputs : ${JSON.stringify(handleRequest.jovo.$inputs)}`,
            );

            // Initialization of user object. User data is retrieved from database.
            await this.middleware('user.load')!.run(handleRequest);

            // Request and NLU data (intent, input, state) is passed to router. intentMap and inputMap are executed. Handler path is generated.
            await this.middleware('router')!.run(handleRequest);

            // Handler logic is executed. Output object is created and finalized.
            await this.middleware('handler')!.run(handleRequest);

            // User gets finalized, DB operations.
            await this.middleware('user.save')!.run(handleRequest);

            Log.white().verbose(
                Log.header(`Output object: this.$output`, 'framework'),
            );
            Log.yellow().verbose(
                JSON.stringify(handleRequest.jovo.$output, null, '\t'),
            );

            await this.middleware('tts')!.run(handleRequest);

            // Platform response JSON gets created from output object.
            await this.middleware('platform.output')!.run(handleRequest);

            Log.verbose(Log.header('Response ', 'framework'));
            // Response gets sent back to platform.
            await this.middleware('response')!.run(handleRequest);
        } catch (e) {
            JovoError.printError(e);

            if (handleRequest.jovo) {
                Log.error();
                Log.error('Request details:');
                Log.error(
                    `this.\$${handleRequest.jovo.constructor.name
                        .substr(0, 1)
                        .toLowerCase()}${handleRequest.jovo.constructor.name.substr(
                        1,
                    )} initialized`,
                );
                Log.error(`this.$type: ${JSON.stringify(handleRequest.jovo.$type)}`);
                Log.error(
                    `this.$session.$data : ${JSON.stringify(
                        handleRequest.jovo.$session.$data,
                    )}`,
                );
                Log.error(`this.$nlu : ${JSON.stringify(handleRequest.jovo.$nlu)}`);
                Log.error(
                    `this.$inputs : ${JSON.stringify(handleRequest.jovo.$inputs)}`,
                );
                Log.error();
            }

            handleRequest.error = e;
            Log.red().error(Log.header());
            await this.middleware('fail')!.run(handleRequest);
            handleRequest.host.fail(e);
        }
    }

    /**
     * On request listener
     * @param {Function} callback
     */
    onRequest(callback: Function) {
        this.on('request', (handleRequest: HandleRequest) => {
            callback(handleRequest);
        });
    }

    /**
     * On response listener
     * @param {Function} callback
     */
    onResponse(callback: Function) {
        this.on('response', (handleRequest: HandleRequest) => {
            callback(handleRequest);
        });
    }

    /**
     * On error listener. Same as the onFail listener
     * @param {Function} callback
     */
    onError(callback: Function) {
        this.on('fail', (handleRequest: HandleRequest) => {
            callback(handleRequest);
        });
    }

    /**
     * On fail listener
     * @param {Function} callback
     */
    onFail(callback: Function) {
        this.on('fail', (handleRequest: HandleRequest) => {
            callback(handleRequest);
        });
    }

    /**
     * BaseApp install method. Nothing to do here
     * @param extensible
     */
    install(extensible: Extensible) {
        // tslint:disable-line:no-empty
    }

    /**
     * BaseApp uninstall method. Nothing to do here
     * @param extensible
     */
    uninstall(extensible: Extensible) {
        // tslint:disable-line:no-empty
    }
}

/**
 * Helper
 * Returns array of parameter names from a function.
 * @param {Function} func
 * @returns {string[]}
 */
function getParamNames(func: Function): string[] {
    const STRIP_COMMENTS = /((\/\/.*$)|(\/\*[\s\S]*?\*\/))/gm;
    const ARGUMENT_NAMES = /([^\s,]+)/g;
    const fnStr = func.toString().replace(STRIP_COMMENTS, '');
    let result = fnStr
        .slice(fnStr.indexOf('(') + 1, fnStr.indexOf(')'))
        .match(ARGUMENT_NAMES);
    if (result === null) {
        result = [];
    }
    return result;
}<|MERGE_RESOLUTION|>--- conflicted
+++ resolved
@@ -5,16 +5,6 @@
 import {Log, LogLevel} from './Log';
 
 process.on('unhandledRejection', (reason, p) => {
-<<<<<<< HEAD
-    Log.error('unhandledRejection');
-    Log.error(p);
-    Log.error(reason.stack);
-    Log.error(reason);
-});
-
-process.on('uncaughtException', err => {
-    JovoError.printError(err as JovoError);
-=======
 	Log.error('unhandledRejection');
 	Log.error(p);
 	if (reason) {
@@ -36,7 +26,6 @@
     }
 
 	JovoError.printError(err as JovoError);
->>>>>>> e5371fe2
 });
 
 export type BaseAppMiddleware =
