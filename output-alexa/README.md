---
title: 'Alexa Output'
excerpt: 'Learn more about Jovo output templates for Alexa.'
---
# Alexa Output

Learn more about output templates for [Alexa](https://v4.jovo.tech/marketplace/platform-alexa).

## Introduction

Jovo offers the ability to [create structured output](https://v4.jovo.tech/docs/output) that is then translated into native platform responses.

This structured output is called [output template](https://v4.jovo.tech/docs/output-templates). Its root properties are generic output elements that work across platforms. [Learn more about how generic output is translated into an Alexa response below](#generic-output-elements).

```typescript
{
  message: `Hello world! What's your name?`,
  reprompt: 'Could you tell me your name?',
  listen: true,
}
```

You can also add platform-specific output to an output template. [Learn more about Alexa output below](#alexa-output-elements).

```typescript
{
  // ...
  platforms: {
    alexa: {
      // ...
    }
  }
}
```


## Generic Output Elements

Generic output elements are in the root of the output template and work across platforms. [Learn more in the Jovo Output docs](https://v4.jovo.tech/docs/output-templates).

Below, you can find a list of generic output elements that work with Alexa:

- [`message`](#message)
- [`reprompt`](#reprompt)
- [`listen`](#listen)
- [`quickReplies`](#quickreplies)
- [`card`](#card)
- [`carousel`](#carousel)

### message

The [generic `message` element](https://v4.jovo.tech/docs/output-templates#message) is what Alexa is saying to the user:

```typescript
{
  message: 'Hello world!',
}
```

Under the hood, Jovo translates the `message` into an `outputSpeech` object ([see the official Alexa docs](https://developer.amazon.com/en-US/docs/alexa/custom-skills/request-and-response-json-reference.html#outputspeech-object)):

```json
{
  "outputSpeech": {
    "type": "SSML",
    "ssml": "<speak>Hello world!</speak>"
  }
}
```

<<<<<<< HEAD
If the `message` is an object that contains `speech` and `text`, the `speech` property will be used for Alexa:

```typescript
{
  message: {
    speech: 'Hello world!', // Used by Alexa
    text: 'Hello screen!', // Used by chat platforms or other voice platforms that support display text
  }
}
```

### Reprompt
=======
### reprompt
>>>>>>> eb880339

The [generic `reprompt` element](https://v4.jovo.tech/docs/output-templates#message) is used to ask again if the user does not respond to a prompt after a few seconds:

```typescript
{
  message: `Hello world! What's your name?`,
  reprompt: 'Could you tell me your name?',
}
```

Under the hood, Jovo translates the `reprompt` into an `outputSpeech` object ([see the official Alexa docs](https://developer.amazon.com/en-US/docs/alexa/custom-skills/request-and-response-json-reference.html#outputspeech-object)) inside `reprompt`:

```json
{
  "reprompt": {
    "outputSpeech": {
      "type": "SSML",
      "ssml": "<speak>Could you tell me your name?</speak>"
    }
  }
}
```

### listen

The [`listen` element](https://v4.jovo.tech/docs/output-templates#listen)  determines if Alexa should keep the microphone open and wait for a user's response.

By default (if you don't specify it otherwise in the template), `listen` is set to `true`. If you want to close a session after a response, you need to set it to `false`:

```typescript
{
  message: `Goodbye!`,
  listen: false,
}
```

Under the hood, Jovo translates `listen: false` to `"shouldEndSession": true` in the JSON response.

The `listen` element can also be used to add dynamic entities for Alexa. [Learn more in the `$entities` documentation](https://v4.jovo.tech/docs/entities#dynamic-entities).

### quickReplies

Alexa does not natively support quick replies. However, Jovo automatically turns the [generic `quickReplies` element](https://v4.jovo.tech/docs/output-templates#quickreplies) into buttons for APL:

```typescript
{
  // ...
  quickReplies: [
    {
      text: 'Button A',
      intent: 'ButtonAIntent'
    }
  ]
}
```

For this to work, `genericOutputToApl` needs to be enabled in the [Alexa output configuration](#alexa-output-configuration).

For these buttons, you need to pass a target `intent`. When the button is clicked, the [Jovo Router](https://v4.jovo.tech/docs/routing) automatically maps this to the specified intent.

It's also possible to add entities:

```typescript
{
  // ...
  quickReplies: [
    {
      text: 'Button A',
      intent: 'ButtonIntent',
      entities: {
        button: {
          value: 'a',
        }
      },
    }
  ]
}
```

### card

Jovo automatically turns the [generic `card` element](https://v4.jovo.tech/docs/output-templates#card) into a detail screen for APL:

```typescript
{
  // ...
  card: {
    title: 'Hello world!',
    content: 'Welcome to this new app built with Jovo.'
  },
}
```

For this to work, `genericOutputToApl` needs to be enabled in the [Alexa output configuration](#alexa-output-configuration). 

**Note**: If you want to send a home card to the Alexa mobile app instead, we recommend using the [`nativeResponse` property](#native-response).

### carousel

Alexa does not natively support carousels. However, Jovo automatically turns the [generic `carousel` element](https://v4.jovo.tech/docs/output-templates#carousel) into a card slider for APL:

```typescript
{
  // ...
  carousel: {
    items: [
      {
        title: 'Element 1',
        content: 'To my right, you will see element 2.'
      },
      {
        title: 'Element 2',
        content: 'Hi there!'
      }
    ]
  },
}
```

For this to work, `genericOutputToApl` needs to be enabled in the [Alexa output configuration](#alexa-output-configuration).

You can make it clickable by adding a `selection` object. Once an element is selected by the user, the Jovo Router will automatically map the request to the provided `intent` (and potentially `entities`):

```typescript
{
  // ...
  carousel: {
    items: [
      {
        title: 'Element A',
        content: 'To my right, you will see element B.',
        selection: {
          intent: 'ElementIntent',
          entities: {
            element: {
              value: 'A',
            },
          },
        },
      },
      {
        title: 'Element B',
        content: 'Hi there!',
        selection: {
          intent: 'ElementIntent',
          entities: {
            element: {
              value: 'B',
            },
          },
        },
      }
    ]
  },
}
```

In the example above, a tap on an element triggers the `ElementIntent` and contains an entity of the name `element`.

## Alexa Output Elements

It is possible to add platform-specific output elements to an output template. [Learn more in the Jovo output documentation](https://v4.jovo.tech/docs/output-templates#platform-specific-output-elements).

For Alexa, you can add output elements inside an `alexa` object:

```typescript
{
  // ...
  platforms: {
    alexa: {
      // ...
    }
  }
}
```

### Native Response

The [`nativeResponse` property](https://v4.jovo.tech/docs/output-templates#native-response) allows you to add native elements exactly how they would be added to the Alexa JSON response.

```typescript
{
  // ...
  platforms: {
    alexa: {
      nativeResponse: {
        // ...
      }
    }
  }
}
```

For example, an APL RenderDocument directive ([see official Alexa docs](https://developer.amazon.com/en-US/docs/alexa/alexa-presentation-language/apl-interface.html#renderdocument-directive)) could be added like this:

```typescript
{
  // ...
  platforms: {
    alexa: {
      nativeResponse: {
        response: {
          directives: [
            {
              type: 'Alexa.Presentation.APL.RenderDocument',
              token: 'helloworldToken',
              document: { /* ... */ },
              datasources: { /* ... */ },
            }
          ]
        }
      }
    }
  }
}
```

Learn more about the [response format in the official Alexa documentation](https://developer.amazon.com/en-US/docs/alexa/custom-skills/request-and-response-json-reference.html#response-format).

## Alexa Output Configuration

This is the default output configuration for Alexa:

```typescript
const app = new App({
  // ...

  plugins: [
    new AlexaPlatform({
      output: {
        genericOutputToApl: true,
      },
    }),
  ],
});
```

It includes the following properties:

* `genericOutputToApl`: Determines if generic output like [`quickReplies`](#quickreplies), [`card`](#card), and [`carousel`](#carousel) should automatically be converted into an APL directive.<|MERGE_RESOLUTION|>--- conflicted
+++ resolved
@@ -68,22 +68,7 @@
 }
 ```
 
-<<<<<<< HEAD
-If the `message` is an object that contains `speech` and `text`, the `speech` property will be used for Alexa:
-
-```typescript
-{
-  message: {
-    speech: 'Hello world!', // Used by Alexa
-    text: 'Hello screen!', // Used by chat platforms or other voice platforms that support display text
-  }
-}
-```
-
-### Reprompt
-=======
 ### reprompt
->>>>>>> eb880339
 
 The [generic `reprompt` element](https://v4.jovo.tech/docs/output-templates#message) is used to ask again if the user does not respond to a prompt after a few seconds:
 
