--- conflicted
+++ resolved
@@ -79,16 +79,11 @@
     return super.sanitizeDynamicEntities(dynamicEntities, path, maxSize);
   }
 
-<<<<<<< HEAD
-  buildResponse(output: OutputTemplate): AlexaResponse {
-    const response: AlexaResponse = this.createResponseInstance({ version: '1.0', response: {} });
-=======
   toResponse(output: OutputTemplate): AlexaResponse {
     const response: AlexaResponse = {
       version: '1.0',
       response: {},
     };
->>>>>>> cfbdcd4d
 
     const addToDirectives = <DIRECTIVES extends Directive[]>(...directives: DIRECTIVES) => {
       if (!response.response.directives) {
