import _set = require('lodash.set');
import _get = require('lodash.get');
import _merge = require('lodash.merge');
import {
	ActionSet,
	BaseApp,
	Extensible,
	ExtensibleConfig,
	HandleRequest,
	Jovo,
	Platform,
	TestSuite
} from 'jovo-core';

import { GoogleAction } from './core/GoogleAction';
import { GoogleAssistantCore } from './modules/GoogleAssistantCore';
import { Cards } from './modules/Cards';
import { AskFor } from './modules/AskFor';
import { UpdatesPlugin } from './modules/Updates';
import { MediaResponsePlugin } from './modules/MediaResponse';
import { GoogleAssistantRequestBuilder } from './core/GoogleAssistantRequestBuilder';
import { GoogleAssistantResponseBuilder } from './core/GoogleAssistantResponseBuilder';
import { GoogleAssistantTestSuite } from './core/Interfaces';

import { TransactionsPlugin } from './modules/Transaction';
import { DialogflowPlugin } from 'jovo-platform-dialogflow';
import { GoogleAssistantDialogflowFactory } from './dialogflow/GoogleAssistantDialogflowFactory';
import { InteractiveCanvas } from './modules/InteractiveCanvas';
import { NewSurface } from './modules/NewSurface';

export interface Config extends ExtensibleConfig {
	handlers?: any; //tslint:disable-line

	transactions?: {
		androidPackageName?: string;
		keyFile?: object;
	};
}

export class GoogleAssistant extends Extensible implements Platform {
<<<<<<< HEAD
	config: Config = {
		enabled: true,
		plugin: {}
	};

	requestBuilder = new GoogleAssistantRequestBuilder();
	responseBuilder = new GoogleAssistantResponseBuilder();

	constructor(config?: Config) {
		super(config);

		if (config) {
			this.config = _merge(this.config, config);
		}

		this.actionSet = new ActionSet(
			[
				'$init',
				'$request',
				'$session',
				'$user',
				'$type',
				'$nlu',
				'$inputs',
				'$tts',
				'$output',
				'$response'
			],
			this
		);
	}

	getAppType(): string {
		return 'GoogleAction';
	}

	install(app: BaseApp) {
		app.$platform.set(this.constructor.name, this);
		app.middleware('platform.init')!.use(this.initialize.bind(this));
		app.middleware('platform.nlu')!.use(this.nlu.bind(this));
		app.middleware('tts')!.use(this.tts.bind(this));
		app.middleware('platform.output')!.use(this.output.bind(this));
		app.middleware('response')!.use(this.response.bind(this));
		this.use(
			new GoogleAssistantCore(),
			new Cards(),
			new AskFor(),
			new MediaResponsePlugin(),
			new UpdatesPlugin(),
			new TransactionsPlugin(),
			new InteractiveCanvas()
		);

		Jovo.prototype.$googleAction = undefined;

		/**
		 * Returns googleAction instance
		 * @returns {GoogleAction}
		 */
		Jovo.prototype.googleAction = function() {
			if (this.constructor.name !== 'GoogleAction') {
				throw Error(`Can't handle request. Please use this.isGoogleAction()`);
			}
			return this as GoogleAction;
		};

		/**
		 * Type of platform is Google Action
		 * @public
		 * @return {boolean} isGoogleAction
		 */
		Jovo.prototype.isGoogleAction = function() {
			return this.constructor.name === 'GoogleAction';
		};

		/**
		 * Sets alexa handlers
		 * @public
		 * @param {*} handler
		 */
		BaseApp.prototype.setGoogleAssistantHandler = function(...handlers: any[]) {
			// tslint:disable-line
			for (const obj of handlers) {
				// eslint-disable-line
				if (typeof obj !== 'object') {
					throw new Error('Handler must be of type object.');
				}
				const sourceHandler = _get(
					this.config.plugin,
					'GoogleAssistant.handlers'
				);
				_set(
					this.config.plugin,
					'GoogleAssistant.handlers',
					_merge(sourceHandler, obj)
				);
			}
			return this;
		};

		this.initDialogflow();
	}

	makeTestSuite(): GoogleAssistantTestSuite {
		this.remove('DialogflowPlugin');
		this.initDialogflow();
		return new TestSuite(this.requestBuilder, this.responseBuilder);
	}

	initDialogflow() {
		this.use(new DialogflowPlugin({}, new GoogleAssistantDialogflowFactory()));
	}

	async initialize(handleRequest: HandleRequest) {
		await this.middleware('$init')!.run(handleRequest);

		if (
			!handleRequest.jovo ||
			handleRequest.jovo.constructor.name !== 'GoogleAction'
		) {
			return Promise.resolve();
		}

		await this.middleware('$request')!.run(handleRequest.jovo);

		await this.middleware('$type')!.run(handleRequest.jovo);

		await this.middleware('$session')!.run(handleRequest.jovo);
		if (this.config.handlers) {
			_set(
				handleRequest.app,
				'config.handlers',
				_merge(_get(handleRequest.app, 'config.handlers'), this.config.handlers)
			);
		}
	}

	async nlu(handleRequest: HandleRequest) {
		if (
			!handleRequest.jovo ||
			handleRequest.jovo.constructor.name !== 'GoogleAction'
		) {
			return Promise.resolve();
		}

		await this.middleware('$nlu')!.run(handleRequest.jovo);
		await this.middleware('$inputs')!.run(handleRequest.jovo);
	}

	async tts(handleRequest: HandleRequest) {
		if (
			!handleRequest.jovo ||
			handleRequest.jovo.constructor.name !== 'GoogleAction'
		) {
			return Promise.resolve();
		}
		await this.middleware('$tts')!.run(handleRequest.jovo);
	}

	async output(handleRequest: HandleRequest) {
		if (
			!handleRequest.jovo ||
			handleRequest.jovo.constructor.name !== 'GoogleAction'
		) {
			return Promise.resolve();
		}
		await this.middleware('$output')!.run(handleRequest.jovo);
	}

	async response(handleRequest: HandleRequest) {
		if (
			!handleRequest.jovo ||
			handleRequest.jovo.constructor.name !== 'GoogleAction'
		) {
			return Promise.resolve();
		}
		await this.middleware('$response')!.run(handleRequest.jovo);

		handleRequest.jovo.$response = handleRequest.jovo.$rawResponseJson
			? this.responseBuilder.create(handleRequest.jovo.$rawResponseJson)
			: handleRequest.jovo.$response;
		await handleRequest.host.setResponse(handleRequest.jovo.$response);
	}

	uninstall(app: BaseApp) {}
=======

    config: Config = {
        enabled: true,
        plugin: {},

    };

    requestBuilder = new GoogleAssistantRequestBuilder();
    responseBuilder = new GoogleAssistantResponseBuilder();

    constructor(config?: Config) {
        super(config);

        if (config) {
            this.config = _merge(this.config, config);
        }

        this.actionSet = new ActionSet([
            '$init',
            '$request',
            '$session',
            '$user',
            '$type',
            '$nlu',
            '$inputs',
            '$output',
            '$response'
        ], this);

    }

    getAppType(): string {
        return 'GoogleAction';
    }


    install(app: BaseApp) {

        app.$platform.set(this.constructor.name, this);
        app.middleware('platform.init')!.use(this.initialize.bind(this));
        app.middleware('platform.nlu')!.use(this.nlu.bind(this));
        app.middleware('platform.output')!.use(this.output.bind(this));
        app.middleware('response')!.use(this.response.bind(this));
        this.use(
            new GoogleAssistantCore(),
            new Cards(),
            new AskFor(),
            new MediaResponsePlugin(),
            new UpdatesPlugin(),
            new TransactionsPlugin(),
            new InteractiveCanvas(),
            new NewSurface()
        );

        Jovo.prototype.$googleAction = undefined;

        /**
         * Returns googleAction instance
         * @returns {GoogleAction}
         */
        Jovo.prototype.googleAction = function() {
            if (this.constructor.name !== 'GoogleAction') {
                throw Error(`Can't handle request. Please use this.isGoogleAction()`);
            }
            return this as GoogleAction;
        };

        /**
         * Type of platform is Google Action
         * @public
         * @return {boolean} isGoogleAction
         */
        Jovo.prototype.isGoogleAction = function() {
            return this.constructor.name === 'GoogleAction';
        };

        /**
         * Sets alexa handlers
         * @public
         * @param {*} handler
         */
        BaseApp.prototype.setGoogleAssistantHandler = function(...handlers: any[]) { // tslint:disable-line
            for (const obj of handlers) { // eslint-disable-line
                if (typeof obj !== 'object') {
                    throw new Error('Handler must be of type object.');
                }
               const sourceHandler = _get(this.config.plugin,'GoogleAssistant.handlers');
               _set(this.config.plugin, 'GoogleAssistant.handlers', _merge(sourceHandler,obj));
            }
            return this;
        };

        this.initDialogflow();

    }

    makeTestSuite(): GoogleAssistantTestSuite {
        this.remove('DialogflowPlugin');
        this.initDialogflow();
        return new TestSuite(this.requestBuilder, this.responseBuilder);
    }

    initDialogflow() {
        this.use(
            new DialogflowPlugin(
                {},
                new GoogleAssistantDialogflowFactory()
            )
        );
    }

    async initialize(handleRequest: HandleRequest) {
        await this.middleware('$init')!.run(handleRequest);


        if (!handleRequest.jovo || handleRequest.jovo.constructor.name !== 'GoogleAction') {
            return Promise.resolve();
        }

        await this.middleware('$request')!.run(handleRequest.jovo);


        await this.middleware('$type')!.run(handleRequest.jovo);

        await this.middleware('$session')!.run(handleRequest.jovo);
        if (this.config.handlers) {
            _set(handleRequest.app, 'config.handlers', _merge(_get(handleRequest.app, 'config.handlers'), this.config.handlers));
        }
    }

    async nlu(handleRequest: HandleRequest) {
        if (!handleRequest.jovo || handleRequest.jovo.constructor.name !== 'GoogleAction') {
            return Promise.resolve();
        }

        await this.middleware('$nlu')!.run(handleRequest.jovo);
        await this.middleware('$inputs')!.run(handleRequest.jovo);
    }

    async output(handleRequest: HandleRequest) {
        if (!handleRequest.jovo || handleRequest.jovo.constructor.name !== 'GoogleAction') {
            return Promise.resolve();
        }
        await this.middleware('$output')!.run(handleRequest.jovo);
    }

    async response(handleRequest: HandleRequest) {
        if (!handleRequest.jovo || handleRequest.jovo.constructor.name !== 'GoogleAction') {
            return Promise.resolve();
        }
        await this.middleware('$response')!.run(handleRequest.jovo);

        handleRequest.jovo.$response = handleRequest.jovo.$rawResponseJson ?
            this.responseBuilder.create(handleRequest.jovo.$rawResponseJson) : handleRequest.jovo.$response;
        await handleRequest.host.setResponse(handleRequest.jovo.$response);
    }

    uninstall(app: BaseApp) {

    }
>>>>>>> 91761b64
}<|MERGE_RESOLUTION|>--- conflicted
+++ resolved
@@ -38,194 +38,6 @@
 }
 
 export class GoogleAssistant extends Extensible implements Platform {
-<<<<<<< HEAD
-	config: Config = {
-		enabled: true,
-		plugin: {}
-	};
-
-	requestBuilder = new GoogleAssistantRequestBuilder();
-	responseBuilder = new GoogleAssistantResponseBuilder();
-
-	constructor(config?: Config) {
-		super(config);
-
-		if (config) {
-			this.config = _merge(this.config, config);
-		}
-
-		this.actionSet = new ActionSet(
-			[
-				'$init',
-				'$request',
-				'$session',
-				'$user',
-				'$type',
-				'$nlu',
-				'$inputs',
-				'$tts',
-				'$output',
-				'$response'
-			],
-			this
-		);
-	}
-
-	getAppType(): string {
-		return 'GoogleAction';
-	}
-
-	install(app: BaseApp) {
-		app.$platform.set(this.constructor.name, this);
-		app.middleware('platform.init')!.use(this.initialize.bind(this));
-		app.middleware('platform.nlu')!.use(this.nlu.bind(this));
-		app.middleware('tts')!.use(this.tts.bind(this));
-		app.middleware('platform.output')!.use(this.output.bind(this));
-		app.middleware('response')!.use(this.response.bind(this));
-		this.use(
-			new GoogleAssistantCore(),
-			new Cards(),
-			new AskFor(),
-			new MediaResponsePlugin(),
-			new UpdatesPlugin(),
-			new TransactionsPlugin(),
-			new InteractiveCanvas()
-		);
-
-		Jovo.prototype.$googleAction = undefined;
-
-		/**
-		 * Returns googleAction instance
-		 * @returns {GoogleAction}
-		 */
-		Jovo.prototype.googleAction = function() {
-			if (this.constructor.name !== 'GoogleAction') {
-				throw Error(`Can't handle request. Please use this.isGoogleAction()`);
-			}
-			return this as GoogleAction;
-		};
-
-		/**
-		 * Type of platform is Google Action
-		 * @public
-		 * @return {boolean} isGoogleAction
-		 */
-		Jovo.prototype.isGoogleAction = function() {
-			return this.constructor.name === 'GoogleAction';
-		};
-
-		/**
-		 * Sets alexa handlers
-		 * @public
-		 * @param {*} handler
-		 */
-		BaseApp.prototype.setGoogleAssistantHandler = function(...handlers: any[]) {
-			// tslint:disable-line
-			for (const obj of handlers) {
-				// eslint-disable-line
-				if (typeof obj !== 'object') {
-					throw new Error('Handler must be of type object.');
-				}
-				const sourceHandler = _get(
-					this.config.plugin,
-					'GoogleAssistant.handlers'
-				);
-				_set(
-					this.config.plugin,
-					'GoogleAssistant.handlers',
-					_merge(sourceHandler, obj)
-				);
-			}
-			return this;
-		};
-
-		this.initDialogflow();
-	}
-
-	makeTestSuite(): GoogleAssistantTestSuite {
-		this.remove('DialogflowPlugin');
-		this.initDialogflow();
-		return new TestSuite(this.requestBuilder, this.responseBuilder);
-	}
-
-	initDialogflow() {
-		this.use(new DialogflowPlugin({}, new GoogleAssistantDialogflowFactory()));
-	}
-
-	async initialize(handleRequest: HandleRequest) {
-		await this.middleware('$init')!.run(handleRequest);
-
-		if (
-			!handleRequest.jovo ||
-			handleRequest.jovo.constructor.name !== 'GoogleAction'
-		) {
-			return Promise.resolve();
-		}
-
-		await this.middleware('$request')!.run(handleRequest.jovo);
-
-		await this.middleware('$type')!.run(handleRequest.jovo);
-
-		await this.middleware('$session')!.run(handleRequest.jovo);
-		if (this.config.handlers) {
-			_set(
-				handleRequest.app,
-				'config.handlers',
-				_merge(_get(handleRequest.app, 'config.handlers'), this.config.handlers)
-			);
-		}
-	}
-
-	async nlu(handleRequest: HandleRequest) {
-		if (
-			!handleRequest.jovo ||
-			handleRequest.jovo.constructor.name !== 'GoogleAction'
-		) {
-			return Promise.resolve();
-		}
-
-		await this.middleware('$nlu')!.run(handleRequest.jovo);
-		await this.middleware('$inputs')!.run(handleRequest.jovo);
-	}
-
-	async tts(handleRequest: HandleRequest) {
-		if (
-			!handleRequest.jovo ||
-			handleRequest.jovo.constructor.name !== 'GoogleAction'
-		) {
-			return Promise.resolve();
-		}
-		await this.middleware('$tts')!.run(handleRequest.jovo);
-	}
-
-	async output(handleRequest: HandleRequest) {
-		if (
-			!handleRequest.jovo ||
-			handleRequest.jovo.constructor.name !== 'GoogleAction'
-		) {
-			return Promise.resolve();
-		}
-		await this.middleware('$output')!.run(handleRequest.jovo);
-	}
-
-	async response(handleRequest: HandleRequest) {
-		if (
-			!handleRequest.jovo ||
-			handleRequest.jovo.constructor.name !== 'GoogleAction'
-		) {
-			return Promise.resolve();
-		}
-		await this.middleware('$response')!.run(handleRequest.jovo);
-
-		handleRequest.jovo.$response = handleRequest.jovo.$rawResponseJson
-			? this.responseBuilder.create(handleRequest.jovo.$rawResponseJson)
-			: handleRequest.jovo.$response;
-		await handleRequest.host.setResponse(handleRequest.jovo.$response);
-	}
-
-	uninstall(app: BaseApp) {}
-=======
-
     config: Config = {
         enabled: true,
         plugin: {},
@@ -385,5 +197,4 @@
     uninstall(app: BaseApp) {
 
     }
->>>>>>> 91761b64
 }