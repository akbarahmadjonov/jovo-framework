--- conflicted
+++ resolved
@@ -1,5 +1,5 @@
 import { ApiError } from './ApiError';
-import { AlexaAPI, ApiCallOptions } from './AlexaAPI';
+import { AlexaAPI } from './AlexaAPI';
 
 export class AlexaReminder {
   apiEndpoint: string;
@@ -24,19 +24,12 @@
         json: reminder,
         method: 'POST',
       };
-<<<<<<< HEAD
-      const response = await AlexaAPI.apiCall(options);
-      if (response.status >= 400) {
-=======
-      const response: any = await AlexaAPI.apiCall(options); // tslint:disable-line
-
-      if (response.httpStatus === 401) {
-        return Promise.reject(new ApiError('Request Unauthorized', ApiError.NO_USER_PERMISSION));
-      }
-
-      const httpStatus = response.httpStatus + '';
-      if (httpStatus.startsWith('4') || httpStatus.startsWith('5')) {
->>>>>>> ee3415f1
+      const response: any = await AlexaAPI.apiCall(options); // tslint:disable-line
+
+      if (response.httpStatus === 401) {
+        return Promise.reject(new ApiError('Request Unauthorized', ApiError.NO_USER_PERMISSION));
+      }
+      if (response.status >= 400) {
         let apiError;
         if (response.data) {
           const { message, code } = response.data;
@@ -69,19 +62,12 @@
         permissionToken: this.apiAccessToken,
         method: 'GET',
       };
-<<<<<<< HEAD
-      const response = await AlexaAPI.apiCall(options);
-      if (response.status >= 400) {
-=======
-      const response: any = await AlexaAPI.apiCall(options); // tslint:disable-line
-
-      if (response.httpStatus === 401) {
-        return Promise.reject(new ApiError('Request Unauthorized', ApiError.NO_USER_PERMISSION));
-      }
-
-      const httpStatus = response.httpStatus + '';
-      if (httpStatus.startsWith('4') || httpStatus.startsWith('5')) {
->>>>>>> ee3415f1
+      const response: any = await AlexaAPI.apiCall(options); // tslint:disable-line
+
+      if (response.httpStatus === 401) {
+        return Promise.reject(new ApiError('Request Unauthorized', ApiError.NO_USER_PERMISSION));
+      }
+      if (response.status >= 400) {
         let apiError;
         if (response.data) {
           const { message, code } = response.data;
@@ -116,19 +102,12 @@
         json: reminder,
         method: 'PUT',
       };
-<<<<<<< HEAD
-      const response = await AlexaAPI.apiCall(options);
-      if (response.status >= 400) {
-=======
-      const response: any = await AlexaAPI.apiCall(options); // tslint:disable-line
-
-      if (response.httpStatus === 401) {
-        return Promise.reject(new ApiError('Request Unauthorized', ApiError.NO_USER_PERMISSION));
-      }
-
-      const httpStatus = response.httpStatus + '';
-      if (httpStatus.startsWith('4') || httpStatus.startsWith('5')) {
->>>>>>> ee3415f1
+      const response: any = await AlexaAPI.apiCall(options); // tslint:disable-line
+
+      if (response.httpStatus === 401) {
+        return Promise.reject(new ApiError('Request Unauthorized', ApiError.NO_USER_PERMISSION));
+      }
+      if (response.status >= 400) {
         let apiError;
         if (response.data) {
           const { message, code } = response.data;
@@ -161,19 +140,12 @@
         permissionToken: this.apiAccessToken,
         method: 'DELETE',
       };
-<<<<<<< HEAD
-      const response = await AlexaAPI.apiCall(options);
-      if (response.status >= 400) {
-=======
-      const response: any = await AlexaAPI.apiCall(options); // tslint:disable-line
-
-      if (response.httpStatus === 401) {
-        return Promise.reject(new ApiError('Request Unauthorized', ApiError.NO_USER_PERMISSION));
-      }
-
-      const httpStatus = response.httpStatus + '';
-      if (httpStatus.startsWith('4') || httpStatus.startsWith('5')) {
->>>>>>> ee3415f1
+      const response: any = await AlexaAPI.apiCall(options); // tslint:disable-line
+
+      if (response.httpStatus === 401) {
+        return Promise.reject(new ApiError('Request Unauthorized', ApiError.NO_USER_PERMISSION));
+      }
+      if (response.status >= 400) {
         let apiError;
         if (response.data) {
           const { message, code } = response.data;
@@ -204,19 +176,12 @@
         permissionToken: this.apiAccessToken,
         method: 'GET',
       };
-<<<<<<< HEAD
-      const response = await AlexaAPI.apiCall(options);
-      if (response.status >= 400) {
-=======
-      const response: any = await AlexaAPI.apiCall(options); // tslint:disable-line
-
-      if (response.httpStatus === 401) {
-        return Promise.reject(new ApiError('Request Unauthorized', ApiError.NO_USER_PERMISSION));
-      }
-
-      const httpStatus = response.httpStatus + '';
-      if (httpStatus.startsWith('4') || httpStatus.startsWith('5')) {
->>>>>>> ee3415f1
+      const response: any = await AlexaAPI.apiCall(options); // tslint:disable-line
+
+      if (response.httpStatus === 401) {
+        return Promise.reject(new ApiError('Request Unauthorized', ApiError.NO_USER_PERMISSION));
+      }
+      if (response.status >= 400) {
         let apiError;
         if (response.data) {
           const { message, code } = response.data;
