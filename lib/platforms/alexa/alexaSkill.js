--- conflicted
+++ resolved
@@ -183,19 +183,19 @@
     }
 
     /**
-     * TODO: test me
-<<<<<<< HEAD
+     * isNewSession
      * @return {boolean}
      */
     isNewSession() {
         return this.request.isNewSession();
-=======
+    }
+  
+    /**
      * Returns platform's timestamp
      * @return {string}
      */
     getTimestamp() {
         return this.request.getTimestamp();
->>>>>>> 9321152a
     }
 
     /**
