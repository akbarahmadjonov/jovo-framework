export { GoogleSheetsCMS, Config } from './GoogleSheetsCMS';
export { KeyValueSheet } from './KeyValueSheet';
export { DefaultSheet } from './DefaultSheet';
export { ResponsesSheet } from './ResponsesSheet';
export { ObjectArraySheet } from './ObjectArraySheet';
export { KeyObjectSheet } from './KeyObjectSheet';

<<<<<<< HEAD
declare module 'jovo-core/dist/src/util/Cms' {
  interface Cms {
=======
import { Config } from './GoogleSheetsCMS';

interface AppGoogleSheetsCMSConfig {
  GoogleSheetsCMS?: Config;
}

declare module 'jovo-core/dist/src/Interfaces' {
  export interface Cms {
>>>>>>> 9c41fe14
    t(): string | string[] | object | object[];

    i18Next: any; // tslint:disable-line
  }

  export interface AppCmsConfig extends AppGoogleSheetsCMSConfig {}
  export interface ExtensiblePluginConfigs extends AppGoogleSheetsCMSConfig {}
}<|MERGE_RESOLUTION|>--- conflicted
+++ resolved
@@ -5,24 +5,22 @@
 export { ObjectArraySheet } from './ObjectArraySheet';
 export { KeyObjectSheet } from './KeyObjectSheet';
 
-<<<<<<< HEAD
+import { Config } from './GoogleSheetsCMS';
+
+
 declare module 'jovo-core/dist/src/util/Cms' {
-  interface Cms {
-=======
-import { Config } from './GoogleSheetsCMS';
+  export interface Cms {
+    t(): string | string[] | object | object[];
+
+    i18Next: any; // tslint:disable-line
+  }
+}
 
 interface AppGoogleSheetsCMSConfig {
   GoogleSheetsCMS?: Config;
 }
 
 declare module 'jovo-core/dist/src/Interfaces' {
-  export interface Cms {
->>>>>>> 9c41fe14
-    t(): string | string[] | object | object[];
-
-    i18Next: any; // tslint:disable-line
-  }
-
   export interface AppCmsConfig extends AppGoogleSheetsCMSConfig {}
   export interface ExtensiblePluginConfigs extends AppGoogleSheetsCMSConfig {}
 }