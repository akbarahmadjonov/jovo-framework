--- conflicted
+++ resolved
@@ -14,12 +14,8 @@
   "author": "jovotech",
   "license": "Apache-2.0",
   "dependencies": {
-<<<<<<< HEAD
-    "jovo-core": "^2.1.1",
+    "jovo-core": "^2.1.2",
     "lodash.get": "^4.4.2",
-=======
-    "jovo-core": "^2.1.2",
->>>>>>> ea955c3a
     "mysql": "^2.16.0"
   },
   "devDependencies": {
@@ -29,10 +25,7 @@
     "@types/mysql": "^2.15.5",
     "@types/node": "^10.3.1",
     "jest": "^23.4.2",
-<<<<<<< HEAD
     "lodash.set": "^4.3.2",
-=======
->>>>>>> ea955c3a
     "rimraf": "^2.6.2",
     "source-map-support": "^0.5.8",
     "ts-jest": "^23.10.5",
