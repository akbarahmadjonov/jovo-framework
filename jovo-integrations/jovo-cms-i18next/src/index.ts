--- conflicted
+++ resolved
@@ -1,7 +1,9 @@
 export { I18Next, Config } from './I18Next';
-<<<<<<< HEAD
 declare module 'jovo-core/dist/src/util/Cms' {
-=======
+  export interface Cms {
+    t(key: string, obj?: any): string | string[]; // tslint:disable-line
+  }
+}
 
 import { Config } from './I18Next';
 
@@ -13,13 +15,6 @@
   export interface AppCmsConfig extends AppI18NextConfig {}
 
   export interface ExtensiblePluginConfigs extends AppI18NextConfig {}
-}
-
-declare module 'jovo-core/dist/src/Cms' {
->>>>>>> 9c41fe14
-  export interface Cms {
-    t(key: string, obj?: any): string | string[]; // tslint:disable-line
-  }
 }
 
 declare module 'jovo-core/dist/src/core/Jovo' {
