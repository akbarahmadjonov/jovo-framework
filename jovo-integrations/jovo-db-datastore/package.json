--- conflicted
+++ resolved
@@ -15,12 +15,8 @@
   "license": "Apache-2.0",
   "dependencies": {
     "@google-cloud/datastore": "^2.0.0",
-<<<<<<< HEAD
-    "jovo-core": "^2.1.1",
+    "jovo-core": "^2.1.2",
     "lodash.get": "^4.4.2"
-=======
-    "jovo-core": "^2.1.2"
->>>>>>> ea955c3a
   },
   "devDependencies": {
     "@types/google-cloud__datastore": "^1.3.3",
