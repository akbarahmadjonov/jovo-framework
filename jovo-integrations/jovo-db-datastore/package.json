{
  "name": "jovo-db-datastore",
  "version": "2.1.3",
  "description": "",
  "main": "dist/src/index",
  "types": "dist/src/index.d.ts",
  "scripts": {
    "tslint": "tslint -p tsconfig.json -c tslint.json",
    "tsc": "tsc",
    "rimraf": "rimraf ./dist",
    "typedoc": "typedoc --out ./docs ./ --mode file",
    "test": "jest"
  },
  "author": "jovotech",
  "license": "Apache-2.0",
  "dependencies": {
    "@google-cloud/datastore": "^2.0.0",
<<<<<<< HEAD
    "jovo-core": "^2.1.3"
=======
    "jovo-core": "^2.1.2",
    "lodash.get": "^4.4.2"
>>>>>>> d3670b38
  },
  "devDependencies": {
    "@types/google-cloud__datastore": "^1.3.3",
    "@types/jest": "^23.3.1",
    "@types/lodash.get": "^4.4.6",
    "@types/node": "^10.3.1",
    "jest": "^23.4.2",
    "rimraf": "^2.6.2",
    "source-map-support": "^0.5.8",
    "ts-jest": "^23.10.5",
    "tslint": "^5.10.0",
    "typedoc": "^0.13.0",
    "typescript": "^3.1.6"
  },
  "jest": {
    "transform": {
      "^.+\\.tsx?$": "ts-jest"
    },
    "testURL": "http://localhost/",
    "testRegex": "(/__tests__/.*|(\\.|/)(test|spec))\\.(jsx?|tsx?)$",
    "moduleFileExtensions": [
      "ts",
      "tsx",
      "js",
      "json"
    ]
  },
  "files": [
    "dist/src/**/*"
  ],
  "gitHead": "270ef9aeb54c4b1eb274536044a5535d1d636654"
}<|MERGE_RESOLUTION|>--- conflicted
+++ resolved
@@ -15,12 +15,8 @@
   "license": "Apache-2.0",
   "dependencies": {
     "@google-cloud/datastore": "^2.0.0",
-<<<<<<< HEAD
-    "jovo-core": "^2.1.3"
-=======
-    "jovo-core": "^2.1.2",
+    "jovo-core": "^2.1.3",
     "lodash.get": "^4.4.2"
->>>>>>> d3670b38
   },
   "devDependencies": {
     "@types/google-cloud__datastore": "^1.3.3",
