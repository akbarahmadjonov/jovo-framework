--- conflicted
+++ resolved
@@ -14,14 +14,8 @@
   "license": "Apache-2.0",
   "dependencies": {
     "firebase-admin": "^6.5.0",
-<<<<<<< HEAD
     "jovo-core": "^2.0.11",
     "lodash.get": "^4.4.2"
-=======
-    "jovo-core": "^2.0.10",
-    "lodash.get": "^4.4.2",
-    "lodash.merge": "^4.6.1"
->>>>>>> 5ea96121
   },
   "devDependencies": {
     "@types/es6-promise": "^3.3.0",
