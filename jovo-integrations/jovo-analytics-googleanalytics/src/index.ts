--- conflicted
+++ resolved
@@ -1,13 +1,8 @@
 export { GoogleAnalytics } from './GoogleAnalytics';
 export { GoogleAnalyticsAlexa } from './GoogleAnalyticsAlexa';
 export { GoogleAnalyticsGoogleAssistant } from './GoogleAnalyticsGoogleAssistant';
-export { Config } from './interfaces';
 
 // Declare necessary properties for Jovo
-<<<<<<< HEAD
-import { Event, Transaction, TransactionItem } from './interfaces';
-declare module 'jovo-core/dist/src/core/Jovo' {
-=======
 import { Config, Event, Transaction, TransactionItem } from './interfaces';
 
 interface AppGoogleAnalyticsConfig {
@@ -19,8 +14,7 @@
   export interface ExtensiblePluginConfigs extends AppGoogleAnalyticsConfig {}
 }
 
-declare module 'jovo-core/dist/src/Jovo' {
->>>>>>> 9c41fe14
+declare module 'jovo-core/dist/src/core/Jovo' {
   interface Jovo {
     $googleAnalytics: {
       $data: { [key: string]: string | number };
