{
  "name": "jovo-db-cosmosdb",
  "version": "2.1.4",
  "description": "",
  "main": "dist/src/index",
  "types": "dist/src/index.d.ts",
  "scripts": {
    "tslint": "tslint -p tsconfig.json -c tslint.json",
    "tsc": "tsc",
    "rimraf": "rimraf ./dist",
    "typedoc": "typedoc --out ./docs ./ --mode file",
    "test": "jest --runInBand"
  },
  "author": "jovotech",
  "license": "Apache-2.0",
  "dependencies": {
<<<<<<< HEAD
    "jovo-core": "^2.1.1",
    "jovo-db-mongodb": "^2.1.1",
    "lodash.get": "^4.4.2"
=======
    "jovo-core": "^2.1.2",
    "jovo-db-mongodb": "^2.1.4"
>>>>>>> ea955c3a
  },
  "devDependencies": {
    "@types/jest": "^23.3.1",
    "@types/lodash.get": "^4.4.6",
    "@types/node": "^10.3.1",
    "jest": "^23.4.2",
<<<<<<< HEAD
    "lodash.set": "^4.3.2",
=======
>>>>>>> ea955c3a
    "rimraf": "^2.6.2",
    "source-map-support": "^0.5.8",
    "ts-jest": "^23.10.5",
    "tslint": "^5.10.0",
    "typedoc": "^0.13.0",
    "typescript": "^3.1.6"
  },
  "jest": {
    "transform": {
      "^.+\\.tsx?$": "ts-jest"
    },
    "testURL": "http://localhost/",
    "testRegex": "(/__tests__/.*|(\\.|/)(test|spec))\\.(jsx?|tsx?)$",
    "moduleFileExtensions": [
      "ts",
      "tsx",
      "js",
      "json"
    ]
  },
  "files": [
    "dist/src/**/*"
  ],
  "gitHead": "270ef9aeb54c4b1eb274536044a5535d1d636654"
}<|MERGE_RESOLUTION|>--- conflicted
+++ resolved
@@ -14,24 +14,16 @@
   "author": "jovotech",
   "license": "Apache-2.0",
   "dependencies": {
-<<<<<<< HEAD
-    "jovo-core": "^2.1.1",
-    "jovo-db-mongodb": "^2.1.1",
+    "jovo-core": "^2.1.2",
+    "jovo-db-mongodb": "^2.1.4",
     "lodash.get": "^4.4.2"
-=======
-    "jovo-core": "^2.1.2",
-    "jovo-db-mongodb": "^2.1.4"
->>>>>>> ea955c3a
   },
   "devDependencies": {
     "@types/jest": "^23.3.1",
     "@types/lodash.get": "^4.4.6",
     "@types/node": "^10.3.1",
     "jest": "^23.4.2",
-<<<<<<< HEAD
     "lodash.set": "^4.3.2",
-=======
->>>>>>> ea955c3a
     "rimraf": "^2.6.2",
     "source-map-support": "^0.5.8",
     "ts-jest": "^23.10.5",
