--- conflicted
+++ resolved
@@ -268,7 +268,6 @@
 this.getLocale();
 ```
 
-<<<<<<< HEAD
 ### Account Linking
 
 To implement Account Linking in your voice application, you need two core methods.
@@ -292,19 +291,4 @@
 * [Google Actions Account Linking](https://www.jovo.tech/blog/google-action-account-linking-auth0/)
 
 <!--[metadata]: {"description": "Learn how to use the Jovo User class for contextual voice experiences in your Alexa Skills and Google Actions.",
-		        "route": "data/user"}-->
-=======
-<!--[metadata]: {"title": "User Class", 
-                "description": "Learn how to use the Jovo User class for contextual voice experiences in your Alexa Skills and Google Actions.",
-                "activeSections": ["logic", "data", "user"],
-                "expandedSections": "logic",
-                "inSections": "logic",
-                "breadCrumbs": {"Docs": "docs/",
-				"App Logic": "docs/logic",
-                                "Data": "docs/data",
-				"User": ""
-                                },
-		"commentsID": "framework/docs/data/user",
-		"route": "docs/data/user"
-                }-->
->>>>>>> 198a9dd6
+		        "route": "data/user"}-->