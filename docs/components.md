--- conflicted
+++ resolved
@@ -11,43 +11,9 @@
 
 You can see a component as an isolated part of your app that handles a specific task. It could be something small like asking for a confirmation (yes or no), and something bigger like collecting all necessary information for a restaurant table reservation. For larger cases like the latter example, it's also possible for a component to have multiple subcomponents.
 
-Components are located in the `src/components` folder of a Jovo app. While a component can be a [complete folder](#component-folder-structure) (that contains its own [output](#output) classes, subcomponents, and more), the most common approach to get started is to have single component classes.
-
-<<<<<<< HEAD
+Components are located in the `src/components` folder of a Jovo app. While a component can be a [complete folder](#component-folder-structure) (that may contain its own [output](#output) classes, subcomponents, and more), the most common approach to get started is to have single component classes.
+
 For example, the [Jovo `v4` template](https://github.com/jovotech/jovo-v4-template) contains a [`GlobalComponent`](https://github.com/jovotech/jovo-v4-template/blob/master/src/components/GlobalComponent.ts) that looks like this:
-=======
-- [Component Class](#component-class): The TypeScript/JavaScript class containing the logic of the component. One component has at least a class with the component's name, and potentially a few subcomponent classes.
-- [Output](#output): A folder of output classes that are referenced by the component's handlers.
-- [Models](#models): A folder with the component's specific language model files.
-
-## Component Registration
-
-When we talk about components in this documentation, we typically talk about a specific component class. These classes can either be registered globally in the `app.ts` file (root components) or as subcomponents of other component classes.
-
-### Register Root Components
-
-Root components are registered in the `app.ts` file. These are all top-level components that are accessible using [global handlers](./handle-decorators.md#global).
-
-Each Jovo template usually comes with a `GlobalComponent` that is added like this:
-
-```typescript
-// src/app.ts
-
-import { GlobalComponent } from './components/GlobalComponent/GlobalComponent';
-
-// ...
-
-const app = new App({
-  // ...
-
-  components: [GlobalComponent],
-
-  // ...
-});
-```
-
-You can add more components by importing their classes and referencing them in the `components` array:
->>>>>>> f1a0c523
 
 ```typescript
 // src/components/GlobalComponent.ts
