# Google Assistant

Learn more about Google Assistant specific features that can be used with the Jovo Framework.

* [Introduction to Google Assistant Specific Features](#introduction-to-google-assistant-specific-features)
* [Output](#output)
  * [Multiple Reprompts](#multiple-reprompts)
  * [Screen Surfaces](#screen-surfaces)
  * [Media Response](#media-response)
* [Data](#data)
* [Push Notifications](#push-notifications)
<<<<<<< HEAD
* [Daily Update](#daily-update)
* [Routine Suggestion](#routine-suggestion)

=======
* [Confirmation](#confirmation)
>>>>>>> 6ce1bf85

## Introduction to Google Assistant Specific Features

You can access the `googleAction` object like this:

```javascript
this.$googleAction
```

## Output

This section provides an overview of Google Assistant specific features for output. For the basic concept, take a look here: [Basic Concepts > Output](../../basic-concepts/output './output'). 

### Multiple Reprompts

Google Assistant allows to add multiple reprompts that are spoken out in order if there is no response by the user. Here is the official reference by Google: [Static Reprompts](https://developers.google.com/actions/assistant/reprompts#static_reprompts).

The reprompts can be added to the [`ask`](../../basic-concepts/output#ask './output#ask') method by using an array.

```javascript
this.ask(speech, [reprompt1, reprompt2, goodbyeMessage]);
```

The first two messages are usually reprompt messages, the third one is used to say goodbye to the user.

### Screen Surfaces

> [You can find out more about visual output here](./visual.md './google-assistant/visual-output').

### Media Response

> [You can find out more about media responses here](./media-response.md './google-assistant/media-response').

## Data

> [You can find out more about your Google Action user's data here](./data.md './google-assistant/data').

## Push Notifications

> [Find out how to send push notifications to your Google Action's users here](./notifications.md '.google-assistant/notifications')

<<<<<<< HEAD
## Daily Update

> [You can find out more about Google Action routine suggestions here](./daily-update.md '.google-assistant/daily-update')

## Routine Suggestion

> [Find out how to send routine suggestions to your Google Action's users here](./routine-suggestion.md './google-assistant/routine-suggestion')
=======
## Confirmation

You can ask your user to confirm something using the following method:

```javascript
this.$googleAction.askForConfirmation(text);

// example
this.$googleAction.askForConfirmation('Is this correct?');
```

The question should be one which can be answered with yes or no.

The user's response will be mapped to the `ON_CONFIRMATION` intent, where you can check wether they confirmed or not using `this.$googleAction.isConfirmed()`:

```javascript
ON_CONFIRMATION() {
    if (this.$googleAction.isConfirmed()) {
        this.tell('Confirmed')
    } else {
        this.tell('Not confirmed');
    }
}
```
>>>>>>> 6ce1bf85

<!--[metadata]: {"description": "Build Google Actions (Apps for Google Home) with the Jovo Framework. Learn more about Google Assistant specific features here",
"route": "google-assistant" }
--><|MERGE_RESOLUTION|>--- conflicted
+++ resolved
@@ -9,13 +9,9 @@
   * [Media Response](#media-response)
 * [Data](#data)
 * [Push Notifications](#push-notifications)
-<<<<<<< HEAD
 * [Daily Update](#daily-update)
 * [Routine Suggestion](#routine-suggestion)
-
-=======
 * [Confirmation](#confirmation)
->>>>>>> 6ce1bf85
 
 ## Introduction to Google Assistant Specific Features
 
@@ -57,7 +53,6 @@
 
 > [Find out how to send push notifications to your Google Action's users here](./notifications.md '.google-assistant/notifications')
 
-<<<<<<< HEAD
 ## Daily Update
 
 > [You can find out more about Google Action routine suggestions here](./daily-update.md '.google-assistant/daily-update')
@@ -65,7 +60,7 @@
 ## Routine Suggestion
 
 > [Find out how to send routine suggestions to your Google Action's users here](./routine-suggestion.md './google-assistant/routine-suggestion')
-=======
+
 ## Confirmation
 
 You can ask your user to confirm something using the following method:
@@ -90,7 +85,6 @@
     }
 }
 ```
->>>>>>> 6ce1bf85
 
 <!--[metadata]: {"description": "Build Google Actions (Apps for Google Home) with the Jovo Framework. Learn more about Google Assistant specific features here",
 "route": "google-assistant" }
