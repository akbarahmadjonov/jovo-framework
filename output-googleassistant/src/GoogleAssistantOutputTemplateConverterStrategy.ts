--- conflicted
+++ resolved
@@ -151,14 +151,9 @@
       response.prompt.content.card = card.toGoogleAssistantCard?.();
     }
 
-<<<<<<< HEAD
-    const carousel = output.platforms?.GoogleAssistant?.carousel || output.carousel;
+    const carousel = output.carousel;
     // if a carousel exists and selection.entityType is set for it (otherwise carousel can't be displayed)
     if (carousel?.selection?.entityType && carousel?.selection?.intent) {
-=======
-    const carousel = output.carousel;
-    if (carousel) {
->>>>>>> ae9eb172
       const collectionData = carousel.toGoogleAssistantCollectionData?.();
       if (collectionData) {
         if (!response.session) {
