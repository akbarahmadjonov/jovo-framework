--- conflicted
+++ resolved
@@ -1,10 +1,6 @@
 {
   "name": "@jovotech/client-web",
-<<<<<<< HEAD
-  "version": "4.2.10",
-=======
   "version": "4.2.11",
->>>>>>> 7a92b38e
   "description": "",
   "main": "dist/JovoWebClient.cjs.js",
   "module": "dist/JovoWebClient.esm.js",
@@ -28,15 +24,9 @@
   "author": "jovotech",
   "license": "Apache-2.0",
   "dependencies": {
-<<<<<<< HEAD
-    "@jovotech/common": "^4.2.4",
-    "@jovotech/output": "^4.2.6",
-    "@jovotech/platform-core": "^4.2.10",
-=======
     "@jovotech/common": "^4.2.5",
     "@jovotech/output": "^4.2.7",
     "@jovotech/platform-core": "^4.2.11",
->>>>>>> 7a92b38e
     "detect-browser": "^5.2.1",
     "events": "^3.3.0",
     "lodash.defaultsdeep": "^4.6.1",
