--- conflicted
+++ resolved
@@ -25,12 +25,8 @@
 }
 
 export interface KeywordNluPluginConfig extends PluginConfig {
-<<<<<<< HEAD
   keywordMap: KeywordMap;
   fallbackLocale: string;
-=======
-  keywordMap: Record<string, string>;
->>>>>>> 09a4cef4
 }
 
 export class KeywordNluPlugin extends Plugin<KeywordNluPluginConfig> {
@@ -52,13 +48,8 @@
       const text = jovo.$input.getText()?.toLowerCase();
       const locale = this.getLocale(jovo);
 
-<<<<<<< HEAD
       if (text && this.config.keywordMap[locale]?.hasOwnProperty(text)) {
           jovo.$input.intent = this.config.keywordMap[locale][text];
-=======
-      if (text && this.config.keywordMap.hasOwnProperty(text)) {
-        jovo.$input.intent = this.config.keywordMap[text];
->>>>>>> 09a4cef4
 
         // If a keyword matches, skip other NLU integrations for better performance
         jovo.$handleRequest.skipMiddlewares('interpretation.nlu');
