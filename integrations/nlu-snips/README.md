--- conflicted
+++ resolved
@@ -3,7 +3,7 @@
 [![Jovo Framework](https://v4.jovo.tech/img/github-header.png)](https://v4.jovo.tech)
 
 <p>
-<a href="https://v4.jovo.tech" target="_blank">Website</a> -  <a href="https://v4.jovo.tech/docs" target="_blank">Docs</a> - <a href="https://v4.jovo.tech/marketplace" target="_blank">Marketplace</a> - <a href="https://github.com/jovotech/jovo-v4-template" target="_blank">Template</a>   
+<a href="https://www.jovo.tech" target="_blank">Website</a> -  <a href="https://www.jovo.tech/docs" target="_blank">Docs</a> - <a href="https://www.jovo.tech/marketplace" target="_blank">Marketplace</a> - <a href="https://github.com/jovotech/jovo-v4-template" target="_blank">Template</a>   
 </p>
 
 <p>
@@ -11,101 +11,10 @@
 <a href="https://opencollective.com/jovo-framework" target="_blank"><img src="https://opencollective.com/jovo-framework/tiers/badge.svg"></a>
 </p>
 
-<<<<<<< HEAD
-[Snips NLU](https://github.com/snipsco/snips-nlu) is an open source [natural language understanding (NLU)](https://www.jovo.tech/docs/nlu) library.
-=======
 This package enables you to integrate your Jovo app with Snips NLU.
->>>>>>> 67318bbd
 
 ```bash
 $ npm install @jovotech/nlu-snips
 ```
 
-<<<<<<< HEAD
-NLU plugins can be added to Jovo platform integrations. Here is an example how it can be added to the Jovo Core Platform in `app.ts`:
-
-```typescript
-import { CorePlatform } from '@jovotech/platform-core';
-import { SnipsNlu } from '@jovotech/nlu-snips';
-
-// ...
-
-const app = new App({
-  plugins: [
-    new CorePlatform({
-      plugins: [new SnipsNlu()],
-    }),
-    // ...
-  ],
-});
-```
-
-## Configuration
-
-The following configurations can be added:
-
-```typescript
-new SnipsNlu({
-  serverUrl: 'http://localhost:5000/',
-  serverPath: '/engine/parse',
-  fallbackLanguage: 'en',
-  engineId: '',
-  dynamicEntities: { /* ... */ },
-}),
-```
-
-- `serverUrl` and `serverPath`: The API endpoint where the Snips NLU server can be reached.
-- `fallbackLanguage`: The language that gets used if the request does not come with a language property. Default: `en`.
-- `engineId`: This ID gets passed to the Snips NLU server. Default: Random `uuid`.
-- `dynamicEntities`: [See more information about dynamic entities below](#dynamic-entities).
-
-## Entities
-
-You can access Snips slots by using the `$entities` property. You can learn more in the [Jovo Model](https://www.jovo.tech/docs/models) and the [`$entities` documentation](https://www.jovo.tech/docs/entities).
-
-The Snips slot values are translated into the following Jovo entity properties:
-
-```typescript
-{
-  value: rawValue, // what the user said
-  resolved: value.value, // the resolved value
-  id: value.value, // same as resolved, since Snips doesn't support IDs
-  native: { /* raw API response for this slot */ }
-}
-```
-
-You can learn more about the Snips slot format in the [official Snips documentation](https://snips-nlu.readthedocs.io/en/latest/data_model.html#slot).
-
-## Dynamic Entities
-
-It is possible to set up Snips NLU to work with [dynamic entities](https://www.jovo.tech/docs/entities#dynamic-entities).
-
-The Jovo Snips NLU integration automatically parses the entities that are added to the `listen` object of the [output template](https://www.jovo.tech/docs/output-templates), and sends them to the Snips NLU server along with the session ID.
-
-The Snips NLU server then trains an updated model just for the intents that use the `entities` from `listen`.
-
-This is the configuration for `dynamicEntities`:
-
-```typescript
-new SnipsNlu({
-  // ...
-  dynamicEntities: {
-    enabled: false,
-    serverPath: '/engine/train/dynamic-entities',
-    passModels: true;
-
-    // Either use models directory or import model files and
-    modelsDirectory: 'models';
-    models: [ en ];
-  },
-}),
-```
-
-- `enabled`: Setting this to `true` will enable the training of dynamic entities.
-- `serverPath`: This is the endpoint of the server that handles the training. Uses the same base `serverUrl` as the [main configuration](#configuration).
-- `passModels`: Since the server trains a new model that includes only the intents that use the dynamic entities, it needs access to the existing language model. You can either modify the server to access them, or pass the models using this NLU integration. If the latter, there are two options:
-  - `modelsDirectory`: Reference the folder that includes all the model files. If you're deploying the app, make sure that the models files are included in the bundle.
-  - `models`: Import the model files and reference them here. This property is prioritized over `modelsDirectory` if both are used.
-=======
-> Learn more in the docs: https://v4.jovo.tech/marketplace/nlu-snips
->>>>>>> 67318bbd
+> Learn more in the docs: https://v4.jovo.tech/marketplace/nlu-snips