--- conflicted
+++ resolved
@@ -2,168 +2,19 @@
 
 [![Jovo Framework](https://v4.jovo.tech/img/github-header.png)](https://v4.jovo.tech)
 
-<<<<<<< HEAD
-This [database integration](https://www.jovo.tech/docs/databases) allows you to store user specific data in a DynamoDB table.
-=======
 <p>
-<a href="https://v4.jovo.tech" target="_blank">Website</a> -  <a href="https://v4.jovo.tech/docs" target="_blank">Docs</a> - <a href="https://v4.jovo.tech/marketplace" target="_blank">Marketplace</a> - <a href="https://github.com/jovotech/jovo-v4-template" target="_blank">Template</a>   
+<a href="https://www.jovo.tech" target="_blank">Website</a> -  <a href="https://www.jovo.tech/docs" target="_blank">Docs</a> - <a href="https://www.jovo.tech/marketplace" target="_blank">Marketplace</a> - <a href="https://github.com/jovotech/jovo-v4-template" target="_blank">Template</a>   
 </p>
->>>>>>> 67318bbd
 
 <p>
 <a href="https://www.npmjs.com/package/@jovotech/db-dynamodb" target="_blank"><img src="https://badge.fury.io/js/@jovotech%2Fdb-dynamodb.svg"></a>      
 <a href="https://opencollective.com/jovo-framework" target="_blank"><img src="https://opencollective.com/jovo-framework/tiers/badge.svg"></a>
 </p>
 
-<<<<<<< HEAD
-[DynamoDB](https://aws.amazon.com/dynamodb/) is the NoSQL database service by Amazon Web Services (AWS). Many Jovo apps that are hosted on [AWS Lambda](https://www.jovo.tech/marketplace/server-lambda) rely on DynamoDB to persist user data.
-
-If you use AWS for your deployment, we recommend [FileDb](https://www.jovo.tech/marketplace/db-filedb) for local development and DynamoDB for deployed versions. [Learn more about staging here](https://www.jovo.tech/docs/staging).
-
-## Installation
-
-You can install the plugin like this:
-
-```sh
-$ npm install @jovotech/db-dynamodb
-```
-
-Add it as plugin to any stage you like, e.g. `app.prod.ts`:
-
-```typescript
-import { DynamoDb } from '@jovotech/db-dynamodb';
-
-// ...
-
-app.configure({
-  plugins: [
-    new DynamoDb({
-      // Configuration
-    }),
-    // ...
-  ],
-});
-```
-
-Once the configuration is done, the DynamoDB database integration will create a DynamoDB table on the first read/write attempt (might take some seconds). No need for you to create the table.
-
-The rest of this section provides an introduction to the steps you need to take depending on where you host your Jovo app:
-
-- [On AWS (e.g. Lambda)](#for-apps-hosted-on-aws)
-- [Outside AWS](#for-apps-hosted-outside-aws)
-
-The [configuration section](#configuration) then provides a detailed overview of all configuration options.
-
-### For Apps Hosted on AWS
-
-If you host your app on [AWS Lambda](https://www.jovo.tech/marketplace/server-lambda) and want to use a DynamoDB table in the same region, you only need to add a table name to get started:
-
-```typescript
-new DynamoDb({
-  table: {
-    name: 'MyDynamoDbTable',
-  }
-}),
-```
-
-### For Apps Hosted Outside AWS
-
-If you want to use DynamoDB from outside AWS Lambda, you need to set it up for programmatic access. Learn more in the official guide by Amazon: [Setting Up DynamoDB (Web Service)](https://docs.aws.amazon.com/amazondynamodb/latest/developerguide/SettingUp.DynamoWebService.html).
-
-You can then add the necessary keys using the [`libraryConfig` property](#libraryconfig):
-
-```typescript
-new DynamoDb({
-  table: {
-    name: 'MyDynamoDbTable',
-  },
-  libraryConfig: {
-    dynamoDbClient: {
-      region: 'us-east-1',
-      credentials: {
-        accessKeyId: 'myAccessKeyId',
-        secretAccessKey: 'mySecretAccessKey',
-      },
-    },
-  }
-}),
-```
-
-## Configuration
-
-The following configurations can be added:
-
-```typescript
-new DynamoDb({
-  table: { /* ... */ },
-  libraryConfig: { /* ... */ },
-  storedElements: { /* ... */ },
-}),
-```
-
-- `table`: Configuration for the table that is going to be created by the plugin. [Learn more below](#table).
-- `libraryConfig`: Any configuration for the AWS DynamoDb SDK can be passed here. [Learn more below](#libraryconfig).
-- `storedElements`: What should be stored in the database. [Learn more in the database integration documentation](https://www.jovo.tech/docs/databases).
-
-### table
-
-The `table` property includes configuration for the creation of the DynamoDB table:
-
-```typescript
-new DynamoDb({
-  table: {
-    // Required properties
-    name: 'MyDynamoDbTable',
-
-    // Optional properties (with default values)
-    createTableOnInit: true, // Creates a table if one does not already exist
-    primaryKeyColumn: 'userId',
-    readCapacityUnits: 2, // https://docs.aws.amazon.com/amazondynamodb/latest/developerguide/ProvisionedThroughput.html
-    writeCapacityUnits: 2, // https://docs.aws.amazon.com/amazondynamodb/latest/developerguide/ProvisionedThroughput.html
-  },
-  // ...
-}),
-```
-
-### libraryConfig
-
-The `libraryConfig` property can be used to pass configurations to the AWS DynamoDB SDK that is used by this integration.
-
-Currently, it includes the DynamoDbClient([find the official documentation here](https://docs.aws.amazon.com/AWSJavaScriptSDK/v3/latest/clients/client-dynamodb/interfaces/dynamodbclientconfig.html)):
-
-```typescript
-new DynamoDb({
-  libraryConfig: {
-    dynamoDbClient: {
-      // Add configuration here
-    },
-  },
-  // ...
-}),
-```
-
-For example, you can add `credentials` like this:
-
-```typescript
-new DynamoDb({
-  libraryConfig: {
-    dynamoDbClient: {
-      region: 'us-east-1',
-      credentials: {
-        accessKeyId: 'myAccessKeyId',
-        secretAccessKey: 'mySecretAccessKey',
-      },
-    },
-    // ...
-  }
-}),
-```
-=======
 This package enables you to integrate your Jovo app with a DynamoDB database on AWS.
 
 ```bash
 $ npm install @jovotech/db-dynamodb
 ```
 
-> Learn more in the docs: https://v4.jovo.tech/marketplace/db-dynamodb
->>>>>>> 67318bbd
+> Learn more in the docs: https://www.jovo.tech/marketplace/db-dynamodb