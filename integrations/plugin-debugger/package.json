{
  "name": "@jovotech/plugin-debugger",
<<<<<<< HEAD
  "version": "4.2.11",
=======
  "version": "4.2.12",
>>>>>>> 7a92b38e
  "description": "",
  "main": "dist/cjs/index.js",
  "module": "dist/esm5/index.js",
  "es2015": "dist/esm2015/index.js",
  "types": "dist/types/index.d.ts",
  "sideEffects": false,
  "files": [
    "dist"
  ],
  "scripts": {
    "prebuild": "rimraf dist",
    "build": "tsc -b tsconfig.build.cjs.json tsconfig.build.esm5.json tsconfig.build.esm2015.json tsconfig.build.types.json",
    "watch": "tsc -b tsconfig.build.cjs.json tsconfig.build.esm5.json tsconfig.build.esm2015.json tsconfig.build.types.json --watch",
    "prettier": "prettier -w -l src test package.json",
    "eslint": "eslint src test --fix --ext .ts",
    "rimraf": "rimraf dist",
    "test": "jest --runInBand"
  },
  "author": "jovotech",
  "license": "Apache-2.0",
  "dependencies": {
<<<<<<< HEAD
    "@jovotech/nlu-nlpjs": "^4.2.10",
    "@jovotech/platform-core": "^4.2.10",
=======
    "@jovotech/nlu-nlpjs": "^4.2.11",
    "@jovotech/platform-core": "^4.2.11",
>>>>>>> 7a92b38e
    "@nlpjs/lang-de": "^4.22.0",
    "@nlpjs/lang-en": "^4.22.0",
    "@nlpjs/lang-es": "^4.22.0",
    "@nlpjs/lang-fr": "^4.22.0",
    "@nlpjs/lang-it": "^4.22.0",
    "fast-deep-equal": "^3.1.3",
    "lodash.clonedeep": "^4.5.0",
    "open": "^8.0.7",
    "socket.io-client": "^2.4.0",
    "uuid": "^8.3.2"
  },
  "devDependencies": {
<<<<<<< HEAD
    "@jovotech/framework": "^4.2.10",
=======
    "@jovotech/framework": "^4.2.11",
>>>>>>> 7a92b38e
    "@types/cli-table": "^0.3.0",
    "@types/jest": "^26.0.20",
    "@types/lodash.clonedeep": "^4.5.6",
    "@types/node": "^12.20.37",
    "@types/socket.io-client": "^1.4.36",
    "@types/uuid": "^8.3.0",
    "@typescript-eslint/eslint-plugin": "^4.12.0",
    "@typescript-eslint/parser": "^4.12.0",
    "eslint": "^7.17.0",
    "eslint-config-prettier": "^7.1.0",
    "eslint-plugin-prettier": "^3.3.1",
    "jest": "^27.3.1",
    "prettier": "^2.4.1",
    "rimraf": "^3.0.2",
    "ts-jest": "^27.0.7",
    "typescript": "~4.4.4"
  },
  "peerDependencies": {
<<<<<<< HEAD
    "@jovotech/framework": "4.2.10"
=======
    "@jovotech/framework": "4.2.11"
>>>>>>> 7a92b38e
  },
  "gitHead": "c9569fabbf075a77c83272149bae8a055f76caee",
  "prettier": "../../.prettierrc.js",
  "publishConfig": {
    "access": "public"
  }
}<|MERGE_RESOLUTION|>--- conflicted
+++ resolved
@@ -1,10 +1,6 @@
 {
   "name": "@jovotech/plugin-debugger",
-<<<<<<< HEAD
-  "version": "4.2.11",
-=======
   "version": "4.2.12",
->>>>>>> 7a92b38e
   "description": "",
   "main": "dist/cjs/index.js",
   "module": "dist/esm5/index.js",
@@ -26,13 +22,8 @@
   "author": "jovotech",
   "license": "Apache-2.0",
   "dependencies": {
-<<<<<<< HEAD
-    "@jovotech/nlu-nlpjs": "^4.2.10",
-    "@jovotech/platform-core": "^4.2.10",
-=======
     "@jovotech/nlu-nlpjs": "^4.2.11",
     "@jovotech/platform-core": "^4.2.11",
->>>>>>> 7a92b38e
     "@nlpjs/lang-de": "^4.22.0",
     "@nlpjs/lang-en": "^4.22.0",
     "@nlpjs/lang-es": "^4.22.0",
@@ -45,11 +36,7 @@
     "uuid": "^8.3.2"
   },
   "devDependencies": {
-<<<<<<< HEAD
-    "@jovotech/framework": "^4.2.10",
-=======
     "@jovotech/framework": "^4.2.11",
->>>>>>> 7a92b38e
     "@types/cli-table": "^0.3.0",
     "@types/jest": "^26.0.20",
     "@types/lodash.clonedeep": "^4.5.6",
@@ -68,11 +55,7 @@
     "typescript": "~4.4.4"
   },
   "peerDependencies": {
-<<<<<<< HEAD
-    "@jovotech/framework": "4.2.10"
-=======
     "@jovotech/framework": "4.2.11"
->>>>>>> 7a92b38e
   },
   "gitHead": "c9569fabbf075a77c83272149bae8a055f76caee",
   "prettier": "../../.prettierrc.js",
