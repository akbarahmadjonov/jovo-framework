process.env.NODE_ENV = 'UNIT_TEST';

import { I18Next } from 'jovo-cms-i18next';
import { BaseApp, HandleRequest, Jovo, SessionConstants } from 'jovo-core';
import { App, Component, ComponentConfig, ComponentPlugin } from '../../src';
import { ComponentConstructorOptions, ComponentSessionData } from '../../src/middleware/Component';

describe('test constructor', () => {
  let componentPlugin: ComponentPlugin;

  test('should merge config passed as param', () => {
    const config = ({ a: 'test' } as unknown) as ComponentConfig;

    componentPlugin = new ComponentPlugin(config);

    expect(componentPlugin.config).toEqual({ a: 'test' });
  });
});

describe('test install()', () => {
  test('should create I18Next object', () => {
    const app = new BaseApp();
    const componentPlugin = new ComponentPlugin();

    componentPlugin.install(app);

    expect(componentPlugin.i18next).toBeInstanceOf(I18Next);
  });
});
<<<<<<< HEAD

describe('test $activeComponents being updated correctly', () => {
    let app: App;
    let baseApp: BaseApp;
    let mockHandleRequest: HandleRequest;
    let firstLayerComponent: ComponentPlugin;

    beforeEach(() => {
        app = new App();
        baseApp = new BaseApp();

        baseApp.config.plugin = {
            ComponentPlugin: {}
        };

        mockHandleRequest = {
            app: baseApp,
            jovo: {
                $app: baseApp,
                $session: {
                    $data: {
                        [SessionConstants.COMPONENT]: []
                    }
                }
            } as unknown as Jovo // workaround so we don't have to implement whole interface
        } as unknown as HandleRequest;

        firstLayerComponent = new ComponentPlugin();
        firstLayerComponent.name = 'FirstLayerComponent';
    });

    test('$activeComponents should be same as $baseComponents at start of app', () => {
        app.useComponents(firstLayerComponent);

        ComponentPlugin.setActiveComponentPlugins(mockHandleRequest.jovo!);

        expect(mockHandleRequest.jovo!.$activeComponents).toEqual(mockHandleRequest.app.$baseComponents);
    });

    // Test with sessionComponentStack.length = 1
    test('$activeComponents should be the current active component and its child components (n=1)', () => {
        const secondLayerComponent = new ComponentPlugin();
        secondLayerComponent.name = 'SecondLayerComponent';
        firstLayerComponent.components = {
            [secondLayerComponent.name!]: secondLayerComponent
        };
        mockHandleRequest.app.$baseComponents = {
            [firstLayerComponent.name!]: firstLayerComponent
        };
        mockHandleRequest.jovo!.$session.$data[SessionConstants.COMPONENT] = [[firstLayerComponent.name!, {}]];
        
        ComponentPlugin.setActiveComponentPlugins(mockHandleRequest.jovo!);

        expect(mockHandleRequest.jovo!.$activeComponents).toEqual({
            [firstLayerComponent.name!]: firstLayerComponent,
            [secondLayerComponent.name!]: secondLayerComponent
        });
    });

    // Test with sessionComponentStack.length = 2
    test('$activeComponents should be the current active component and its child components (n=2)', async () => {
        const secondLayerComponent = new ComponentPlugin();
        secondLayerComponent.name = 'SecondLayerComponent';
        const thirdLayerComponent = new ComponentPlugin();
        thirdLayerComponent.name = 'ThirdLayerComponent';
        secondLayerComponent.components = {
            [thirdLayerComponent.name!]: thirdLayerComponent
        };
        firstLayerComponent.components = {
            [secondLayerComponent.name!]: secondLayerComponent
        };
        mockHandleRequest.app.$baseComponents = {
            [firstLayerComponent.name!]: firstLayerComponent
        };
        mockHandleRequest.jovo!.$session.$data[SessionConstants.COMPONENT] = [
            [firstLayerComponent.name, {}],
            [secondLayerComponent.name, {}]
        ];
        
        ComponentPlugin.setActiveComponentPlugins(mockHandleRequest.jovo!);

        expect(mockHandleRequest.jovo!.$activeComponents).toEqual({
            [secondLayerComponent.name!]: secondLayerComponent,
            [thirdLayerComponent.name!]: thirdLayerComponent
        });
=======
// jest.mock('jovo-cms-i18next');

describe('test merging of component handlers', () => {
  let app: App;
  let baseApp: BaseApp;
  let mockHandleRequest: HandleRequest;
  let firstLayerComponent: ComponentPlugin;
  beforeEach(() => {
    app = new App();
    baseApp = new BaseApp();

    baseApp.config.plugin = {
      ComponentPlugin: {},
    };

    mockHandleRequest = ({
      app: baseApp,
      jovo: ({} as unknown) as Jovo, // workaround so we don't have to implement whole interface
    } as unknown) as HandleRequest;

    firstLayerComponent = new ComponentPlugin();
    firstLayerComponent.name = 'FirstLayerComponent';
    firstLayerComponent.handler = {
      FirstLayerComponent: {
        firstLayerIntent() {
          return;
        },
      },
    };

    clearMiddlewareFunctions(app);
  });
  // Tests whether the n-th layer components handlers are correctly merged into the n-1-th layer components handler
  test(`should merge 3rd layer component's config into 2nd layer's and their combined handler into 1st layer's handler`, async () => {
    const secondLayerComponent = new ComponentPlugin();
    secondLayerComponent.name = 'SecondLayerComponent';
    secondLayerComponent.handler = {
      SecondLayerComponent: {
        secondLayerIntent() {
          return;
        },
      },
    };
    const thirdLayerComponent = new ComponentPlugin();
    thirdLayerComponent.name = 'ThirdLayerComponent';
    thirdLayerComponent.handler = {
      ThirdLayerComponent: {
        thirdLayerIntent() {
          return;
        },
      },
    };

    // ToDo: Is the order of useComponents here important?
    secondLayerComponent.useComponents(thirdLayerComponent);
    firstLayerComponent.useComponents(secondLayerComponent);
    app.useComponents(firstLayerComponent);

    await app.middleware('setup')!.run(mockHandleRequest);
    await app.middleware('request')!.run(mockHandleRequest);

    const expectedResult = JSON.stringify({
      FirstLayerComponent: {
        firstLayerIntent() {
          return;
        },
        SecondLayerComponent: {
          secondLayerIntent() {
            return;
          },
          ThirdLayerComponent: {
            thirdLayerIntent() {
              return;
            },
          },
        },
      },
    });
    const result = JSON.stringify(mockHandleRequest.app.config.handlers);

    expect(result).toBe(expectedResult);
  });

  test(`should merge both 2nd layer components handlers into 1st layer's handler`, async () => {
    const secondLayerComponent = new ComponentPlugin();
    secondLayerComponent.name = 'SecondLayerComponent';
    secondLayerComponent.handler = {
      SecondLayerComponent: {
        secondLayerIntent() {
          return;
        },
      },
    };
    const secondLayerComponent2 = new ComponentPlugin();
    secondLayerComponent2.name = 'SecondLayerComponent2';
    secondLayerComponent2.handler = {
      SecondLayerComponent2: {
        secondLayerIntent2() {
          return;
        },
      },
    };

    // ToDo: Is the order of useComponents here important?
    firstLayerComponent.useComponents(secondLayerComponent, secondLayerComponent2);
    app.useComponents(firstLayerComponent);

    await app.middleware('setup')!.run(mockHandleRequest);
    await app.middleware('request')!.run(mockHandleRequest);

    const expectedResult = JSON.stringify({
      FirstLayerComponent: {
        firstLayerIntent() {
          return;
        },
        SecondLayerComponent: {
          secondLayerIntent() {
            return;
          },
        },
        SecondLayerComponent2: {
          secondLayerIntent2() {
            return;
          },
        },
      },
    });
    const result = JSON.stringify(mockHandleRequest.app.config.handlers);

    expect(result).toBe(expectedResult);
  });

  test(`shouldn't change the component's handler because there are no child components`, async () => {
    app.useComponents(firstLayerComponent);

    await app.middleware('setup')!.run(mockHandleRequest);
    await app.middleware('request')!.run(mockHandleRequest);

    const expectedResult = JSON.stringify({
      FirstLayerComponent: {
        firstLayerIntent() {
          return;
        },
      },
    });
    const result = JSON.stringify(mockHandleRequest.app.config.handlers);

    expect(result).toBe(expectedResult);
  });
});

describe('test $activeComponents being updated correctly', () => {
  let app: App;
  let baseApp: BaseApp;
  let mockHandleRequest: HandleRequest;
  let firstLayerComponent: ComponentPlugin;

  beforeEach(() => {
    app = new App();
    baseApp = new BaseApp();

    baseApp.config.plugin = {
      ComponentPlugin: {},
    };

    mockHandleRequest = ({
      app: baseApp,
      jovo: ({
        $app: baseApp,
        $session: {
          $data: {
            [SessionConstants.COMPONENT]: [],
          },
        },
      } as unknown) as Jovo, // workaround so we don't have to implement whole interface
    } as unknown) as HandleRequest;

    firstLayerComponent = new ComponentPlugin();
    firstLayerComponent.name = 'FirstLayerComponent';

    clearMiddlewareFunctions(app);
  });

  test('$activeComponents should be same as $baseComponents at start of app', async () => {
    app.useComponents(firstLayerComponent);

    await app.middleware('setup')!.run(mockHandleRequest); // sets $baseComponents
    await app.middleware('handler')!.run(mockHandleRequest);

    expect(mockHandleRequest.jovo!.$activeComponents).toEqual(
      mockHandleRequest.app.$baseComponents,
    );
  });

  // Test with sessionComponentStack.length = 1
  test('$activeComponents should be the current active component and its child components (n=1)', async () => {
    const secondLayerComponent = new ComponentPlugin();
    firstLayerComponent.useComponents(secondLayerComponent);
    app.useComponents(firstLayerComponent);
    mockHandleRequest.jovo!.$session.$data[SessionConstants.COMPONENT] = [
      [firstLayerComponent.name!, {}],
    ];

    await app.middleware('setup')!.run(mockHandleRequest);
    await app.middleware('handler')!.run(mockHandleRequest);

    expect(mockHandleRequest.jovo!.$activeComponents).toEqual({
      [firstLayerComponent.name!]: firstLayerComponent,
      [secondLayerComponent.name!]: secondLayerComponent,
    });
  });

  // Test with sessionComponentStack.length = 2
  test('$activeComponents should be the current active component and its child components (n=2)', async () => {
    const secondLayerComponent = new ComponentPlugin();
    secondLayerComponent.name = 'SecondLayerComponent';
    const thirdLayerComponent = new ComponentPlugin();
    thirdLayerComponent.name = 'ThirdLayerComponent';
    secondLayerComponent.useComponents(thirdLayerComponent);
    firstLayerComponent.useComponents(secondLayerComponent);
    app.useComponents(firstLayerComponent);
    mockHandleRequest.jovo!.$session.$data[SessionConstants.COMPONENT] = [
      [firstLayerComponent.name, {}],
      [secondLayerComponent.name, {}],
    ];

    await app.middleware('setup')!.run(mockHandleRequest);
    await app.middleware('handler')!.run(mockHandleRequest);

    expect(mockHandleRequest.jovo!.$activeComponents).toEqual({
      [secondLayerComponent.name!]: secondLayerComponent,
      [thirdLayerComponent.name!]: thirdLayerComponent,
>>>>>>> 1f7fedca
    });
  });
});

describe('test $components setup', () => {
<<<<<<< HEAD
    // $components should have a `Component` object for each `ComponentPlugin` in $activeComponents
    let app: App;
    let baseApp: BaseApp;
    let mockHandleRequest: HandleRequest;
    let firstLayerComponent: ComponentPlugin;

    beforeEach(() => {
        app = new App();
        baseApp = new BaseApp();

        baseApp.config.plugin = {
            ComponentPlugin: {}
        };

        mockHandleRequest = {
            app: baseApp,
            jovo: {
                $app: baseApp,
                $session: {
                    $data: {
                        [SessionConstants.COMPONENT]: []
                    }
                }
            } as unknown as Jovo // workaround so we don't have to implement whole interface
        } as unknown as HandleRequest;

        firstLayerComponent = new ComponentPlugin();
        firstLayerComponent.name = 'FirstLayerComponent';
    });

    // no active component => $baseComponents are the active ones
    test('should fill $components with $baseComponents', async () => {
        mockHandleRequest.app.$baseComponents = {[firstLayerComponent.name!]: firstLayerComponent};

        ComponentPlugin.initializeComponents(mockHandleRequest);

        const componentObjects = Object.values(mockHandleRequest.jovo!.$components);
        const baseComponents = Object.values(mockHandleRequest.app.$baseComponents);
        const result = compareComponentNames(componentObjects, baseComponents);
=======
  // $components should have a `Component` object for each `ComponentPlugin` in $activeComponents
  let app: App;
  let baseApp: BaseApp;
  let mockHandleRequest: HandleRequest;
  let firstLayerComponent: ComponentPlugin;

  beforeEach(() => {
    app = new App();
    baseApp = new BaseApp();

    baseApp.config.plugin = {
      ComponentPlugin: {},
    };

    mockHandleRequest = ({
      app: baseApp,
      jovo: ({
        $app: baseApp,
        $session: {
          $data: {
            [SessionConstants.COMPONENT]: [],
          },
        },
      } as unknown) as Jovo, // workaround so we don't have to implement whole interface
    } as unknown) as HandleRequest;

    firstLayerComponent = new ComponentPlugin();
    firstLayerComponent.name = 'FirstLayerComponent';

    clearMiddlewareFunctions(app);
  });

  // no active component => $baseComponents are the active ones
  test('should fill $components with $baseComponents', async () => {
    app.useComponents(firstLayerComponent);
    mockHandleRequest.app.$baseComponents = { [firstLayerComponent.name!]: firstLayerComponent };

    await app.middleware('handler')!.run(mockHandleRequest);

    const componentObjects = Object.values(mockHandleRequest.jovo!.$components);
    const baseComponents = Object.values(mockHandleRequest.app.$baseComponents);

    const result = compareComponentNames(componentObjects, baseComponents);

    expect(result).toBe(true);
  });

  test('should fill $components with $activeComponents', async () => {
    app.useComponents(firstLayerComponent);
    mockHandleRequest.app.$baseComponents = { [firstLayerComponent.name!]: firstLayerComponent };
    mockHandleRequest.jovo!.$session.$data[SessionConstants.COMPONENT] = [
      [firstLayerComponent.name, {}],
    ];

    await app.middleware('handler')!.run(mockHandleRequest);

    const componentObjects = Object.values(mockHandleRequest.jovo!.$components);
    const activeComponents = Object.values(mockHandleRequest.jovo!.$activeComponents);

    const result = compareComponentNames(componentObjects, activeComponents);

    expect(result).toBe(true);
  });

  /**
   * Runs through both arrays and compares the name for each index, i.e.
   * i-th component name is compared with i-th componentPlugin name.
   * Returns false if they don't match
   * @param {Component[]} components $components values
   * @param {ComponentPlugin[]} componentPlugins
   */
  function compareComponentNames(
    components: Component[],
    componentPlugins: ComponentPlugin[],
  ): boolean {
    for (let i = 0; i < components.length; i++) {
      if (components[i].name! !== componentPlugins[i].name) {
        return false;
      }
    }

    return true;
  }
});

describe('test component session stack', () => {
  // $components should have a `Component` object for each `ComponentPlugin` in $activeComponents
  let app: App;
  let baseApp: BaseApp;
  let mockHandleRequest: HandleRequest;
  let firstLayerComponent: ComponentPlugin;
  let componentConstructorOptions: ComponentConstructorOptions;
  let testComponentSessionData: ComponentSessionData;

  beforeEach(() => {
    app = new App();
    baseApp = new BaseApp();

    testComponentSessionData = {
      data: {},
      onCompletedIntent: 'test',
      stateBeforeDelegate: 'test',
    };

    firstLayerComponent = new ComponentPlugin();
    firstLayerComponent.name = 'FirstLayerComponent';

    componentConstructorOptions = {
      config: { enabled: true },
      name: 'FirstLayerComponent',
    };

    mockHandleRequest = ({
      app: baseApp,
      jovo: ({
        $app: baseApp,
        $session: {
          $data: {
            [SessionConstants.COMPONENT]: [[firstLayerComponent.name, testComponentSessionData]],
          },
        },
      } as unknown) as Jovo, // workaround so we don't have to implement whole interface
    } as unknown) as HandleRequest;

    clearMiddlewareFunctions(app);
  });

  describe('test loading of component session data', () => {
    test('should load the saved session data into the active component', () => {
      mockHandleRequest.jovo!.$components = {
        FirstLayerComponent: new Component(componentConstructorOptions),
      };

      ComponentPlugin.loadLatestComponentSessionData(mockHandleRequest.jovo!);

      const component = mockHandleRequest.jovo!.$components.FirstLayerComponent;

      expect(component.data).toEqual(testComponentSessionData.data);
      expect(component.onCompletedIntent).toBe(testComponentSessionData.onCompletedIntent);
      expect(component.stateBeforeDelegate).toBe(testComponentSessionData.stateBeforeDelegate);
    });

    test('should not change any of the session data', () => {
      mockHandleRequest.jovo!.$components = {
        FirstLayerComponent: new Component(componentConstructorOptions),
      };

      ComponentPlugin.loadLatestComponentSessionData(mockHandleRequest.jovo!);
>>>>>>> 1f7fedca

      expect(mockHandleRequest.jovo!.$session.$data).toEqual({
        [SessionConstants.COMPONENT]: [[firstLayerComponent.name, testComponentSessionData]],
      });
    });

<<<<<<< HEAD
    test('should fill $components with $activeComponents', async () => {
        mockHandleRequest.app.$baseComponents = {[firstLayerComponent.name!]: firstLayerComponent};
        mockHandleRequest.jovo!.$session.$data[SessionConstants.COMPONENT] = [[firstLayerComponent.name, {}]];

        ComponentPlugin.initializeComponents(mockHandleRequest);
=======
    test('should load the data of the latest component of the session stack', () => {
      mockHandleRequest.jovo!.$session.$data[SessionConstants.COMPONENT].unshift(['test', {}]);

      mockHandleRequest.jovo!.$components = {
        FirstLayerComponent: new Component(componentConstructorOptions),
      };
>>>>>>> 1f7fedca

      ComponentPlugin.loadLatestComponentSessionData(mockHandleRequest.jovo!);

      const component = mockHandleRequest.jovo!.$components.FirstLayerComponent;

      expect(component.data).toEqual(testComponentSessionData.data);
      expect(component.onCompletedIntent).toBe(testComponentSessionData.onCompletedIntent);
      expect(component.stateBeforeDelegate).toBe(testComponentSessionData.stateBeforeDelegate);
    });
<<<<<<< HEAD

    /**
     * Runs through both arrays and compares the name for each index, i.e.
     * i-th component name is compared with i-th componentPlugin name.
     * Returns false if they don't match
     * @param {Component[]} components $components values
     * @param {ComponentPlugin[]} componentPlugins
     */
    function compareComponentNames(components: Component[], componentPlugins: ComponentPlugin[]): boolean {
        for (let i = 0; i < components.length; i++) {
            if (components[i].name! !== componentPlugins[i].name) {
                return false;
            }
        }

        return true;
    }
});

describe('test component session stack', () => {
    // $components should have a `Component` object for each `ComponentPlugin` in $activeComponents
    let app: App;
    let baseApp: BaseApp;
    let mockHandleRequest: HandleRequest;
    let firstLayerComponent: ComponentPlugin;
    let componentConstructorOptions: ComponentConstructorOptions;
    let testComponentSessionData: ComponentSessionData;

    beforeEach(() => {
        app = new App();
        baseApp = new BaseApp();

        testComponentSessionData = {
            data: {},
            onCompletedIntent: 'test',
            stateBeforeDelegate: 'test'
        };

        firstLayerComponent = new ComponentPlugin();
        firstLayerComponent.name = 'FirstLayerComponent';

        componentConstructorOptions = {
            config: {enabled: true},
            name: 'FirstLayerComponent'
        };

        mockHandleRequest = {
            app: baseApp,
            jovo: {
                $app: baseApp,
                $session: {
                    $data: {
                        [SessionConstants.COMPONENT]: [
                            [firstLayerComponent.name, testComponentSessionData]
                        ]
                    }
                }
            } as unknown as Jovo // workaround so we don't have to implement whole interface
        } as unknown as HandleRequest;
=======
  });

  describe('test saving of component session data', () => {
    test('should save the data of the current active component', () => {
      const FirstLayerComponent = new Component(componentConstructorOptions);
      FirstLayerComponent.data = {};
      FirstLayerComponent.onCompletedIntent = 'newIntent';
      FirstLayerComponent.stateBeforeDelegate = 'newState';

      mockHandleRequest.jovo!.$components = {
        FirstLayerComponent,
      };

      ComponentPlugin.saveComponentSessionData(mockHandleRequest);

      expect(mockHandleRequest.jovo!.$session.$data[SessionConstants.COMPONENT][0][1]).toEqual({
        data: {},
        onCompletedIntent: 'newIntent',
        stateBeforeDelegate: 'newState',
      });
>>>>>>> 1f7fedca
    });

    test(`should leave the other component's data unchanged`, () => {
      mockHandleRequest.jovo!.$session.$data[SessionConstants.COMPONENT].push([
        'SecondLayerComponent',
        {},
      ]);

      const SecondLayerComponent = new Component(componentConstructorOptions);
      SecondLayerComponent.data = {};
      SecondLayerComponent.onCompletedIntent = 'newIntent';
      SecondLayerComponent.stateBeforeDelegate = 'newState';

      mockHandleRequest.jovo!.$components = {
        SecondLayerComponent,
      };

      ComponentPlugin.saveComponentSessionData(mockHandleRequest);

      expect(mockHandleRequest.jovo!.$session.$data[SessionConstants.COMPONENT][0]).toEqual([
        'FirstLayerComponent',
        testComponentSessionData,
      ]);
    });
  });
});

describe('test mergeConfig()', () => {
  let componentPlugin: ComponentPlugin;

  beforeEach(() => {
    componentPlugin = new ComponentPlugin();
  });

  test('should return merged config', () => {
    componentPlugin.config = ({
      a: 'test',
    } as unknown) as ComponentConfig; // hack so we don't have to implement the full ComponentPlugin class, but just the parts we need

    const appConfig = ({
      b: 'test',
    } as unknown) as ComponentConfig;

    const mergedConfig = { a: 'test', b: 'test' };

    expect(mergedConfig).toEqual({
      a: 'test',
      b: 'test',
    });
  });
});

// describe('test initialize()', () => {
//     let componentPlugin: ComponentPlugin;
//     let mockHandleRequest: HandleRequest;

//     beforeEach(() => {
//         componentPlugin = new ComponentPlugin();
//         mockHandleRequest = {
//             jovo: {} as unknown as Jovo,
//         } as unknown as HandleRequest;
//     });

//     test('should create $components object', () => {
//         componentPlugin.initializeComponent(mockHandleRequest);

//         expect(mockHandleRequest.jovo!.$components).toBeDefined();
//     });

//     test('should add a new Component object to `$components`', () => {
//         componentPlugin.name = 'test';
//         mockHandleRequest.jovo!.$components = {};

//         componentPlugin.initializeComponent(mockHandleRequest);

//         expect(mockHandleRequest.jovo!.$components[ 'test' ]).toBeInstanceOf(Component); // tslint:disable-line:no-string-literal
//     });
// });

<<<<<<< HEAD
describe('test loadI18nFiles()', () => {
    let componentPlugin: ComponentPlugin;
    let mockHandleRequest: HandleRequest;
    let i18next: I18Next;
=======
describe.only('test loadI18nFiles()', () => {
  let componentPlugin: ComponentPlugin;
  let mockHandleRequest: HandleRequest;
  let i18next: I18Next;
>>>>>>> 1f7fedca

  beforeEach(() => {
    componentPlugin = new ComponentPlugin();

    mockHandleRequest = ({
      app: ({
        $cms: {},
      } as unknown) as BaseApp,
    } as unknown) as HandleRequest; // hack so we don't have to implement the full ComponentPlugin class, but just the parts we need

    i18next = ({
      config: {},
      loadFiles: jest.fn(),
    } as unknown) as I18Next;

    componentPlugin.i18next = i18next;
  });

  test('should set i18next filesDir to be pathToComponent + pathToI18n', () => {
    componentPlugin.name = 'test';
    componentPlugin.pathToI18n = './src/i18n';

    componentPlugin.loadI18nFiles(mockHandleRequest);

    expect(componentPlugin.i18next!.config.filesDir).toBe('components/test/src/i18n');
  });

  test('should call i18next.loadFiles()', () => {
    componentPlugin.name = 'test';
    componentPlugin.pathToI18n = './src/i18n';

    componentPlugin.loadI18nFiles(mockHandleRequest);

<<<<<<< HEAD
        expect(componentPlugin.i18next!.loadFiles).toHaveBeenCalled();
    });
});
=======
    expect(componentPlugin.i18next!.loadFiles).toHaveBeenCalled();
  });
});

/**
 * Deletes all the functions added to the middlewares by default
 * @param {App} app
 */
function clearMiddlewareFunctions(app: App) {
  app.middlewares.forEach((middleware) => {
    app.middleware(middleware)!.fns = [];
  });
}
>>>>>>> 1f7fedca
<|MERGE_RESOLUTION|>--- conflicted
+++ resolved
@@ -25,243 +25,6 @@
     componentPlugin.install(app);
 
     expect(componentPlugin.i18next).toBeInstanceOf(I18Next);
-  });
-});
-<<<<<<< HEAD
-
-describe('test $activeComponents being updated correctly', () => {
-    let app: App;
-    let baseApp: BaseApp;
-    let mockHandleRequest: HandleRequest;
-    let firstLayerComponent: ComponentPlugin;
-
-    beforeEach(() => {
-        app = new App();
-        baseApp = new BaseApp();
-
-        baseApp.config.plugin = {
-            ComponentPlugin: {}
-        };
-
-        mockHandleRequest = {
-            app: baseApp,
-            jovo: {
-                $app: baseApp,
-                $session: {
-                    $data: {
-                        [SessionConstants.COMPONENT]: []
-                    }
-                }
-            } as unknown as Jovo // workaround so we don't have to implement whole interface
-        } as unknown as HandleRequest;
-
-        firstLayerComponent = new ComponentPlugin();
-        firstLayerComponent.name = 'FirstLayerComponent';
-    });
-
-    test('$activeComponents should be same as $baseComponents at start of app', () => {
-        app.useComponents(firstLayerComponent);
-
-        ComponentPlugin.setActiveComponentPlugins(mockHandleRequest.jovo!);
-
-        expect(mockHandleRequest.jovo!.$activeComponents).toEqual(mockHandleRequest.app.$baseComponents);
-    });
-
-    // Test with sessionComponentStack.length = 1
-    test('$activeComponents should be the current active component and its child components (n=1)', () => {
-        const secondLayerComponent = new ComponentPlugin();
-        secondLayerComponent.name = 'SecondLayerComponent';
-        firstLayerComponent.components = {
-            [secondLayerComponent.name!]: secondLayerComponent
-        };
-        mockHandleRequest.app.$baseComponents = {
-            [firstLayerComponent.name!]: firstLayerComponent
-        };
-        mockHandleRequest.jovo!.$session.$data[SessionConstants.COMPONENT] = [[firstLayerComponent.name!, {}]];
-        
-        ComponentPlugin.setActiveComponentPlugins(mockHandleRequest.jovo!);
-
-        expect(mockHandleRequest.jovo!.$activeComponents).toEqual({
-            [firstLayerComponent.name!]: firstLayerComponent,
-            [secondLayerComponent.name!]: secondLayerComponent
-        });
-    });
-
-    // Test with sessionComponentStack.length = 2
-    test('$activeComponents should be the current active component and its child components (n=2)', async () => {
-        const secondLayerComponent = new ComponentPlugin();
-        secondLayerComponent.name = 'SecondLayerComponent';
-        const thirdLayerComponent = new ComponentPlugin();
-        thirdLayerComponent.name = 'ThirdLayerComponent';
-        secondLayerComponent.components = {
-            [thirdLayerComponent.name!]: thirdLayerComponent
-        };
-        firstLayerComponent.components = {
-            [secondLayerComponent.name!]: secondLayerComponent
-        };
-        mockHandleRequest.app.$baseComponents = {
-            [firstLayerComponent.name!]: firstLayerComponent
-        };
-        mockHandleRequest.jovo!.$session.$data[SessionConstants.COMPONENT] = [
-            [firstLayerComponent.name, {}],
-            [secondLayerComponent.name, {}]
-        ];
-        
-        ComponentPlugin.setActiveComponentPlugins(mockHandleRequest.jovo!);
-
-        expect(mockHandleRequest.jovo!.$activeComponents).toEqual({
-            [secondLayerComponent.name!]: secondLayerComponent,
-            [thirdLayerComponent.name!]: thirdLayerComponent
-        });
-=======
-// jest.mock('jovo-cms-i18next');
-
-describe('test merging of component handlers', () => {
-  let app: App;
-  let baseApp: BaseApp;
-  let mockHandleRequest: HandleRequest;
-  let firstLayerComponent: ComponentPlugin;
-  beforeEach(() => {
-    app = new App();
-    baseApp = new BaseApp();
-
-    baseApp.config.plugin = {
-      ComponentPlugin: {},
-    };
-
-    mockHandleRequest = ({
-      app: baseApp,
-      jovo: ({} as unknown) as Jovo, // workaround so we don't have to implement whole interface
-    } as unknown) as HandleRequest;
-
-    firstLayerComponent = new ComponentPlugin();
-    firstLayerComponent.name = 'FirstLayerComponent';
-    firstLayerComponent.handler = {
-      FirstLayerComponent: {
-        firstLayerIntent() {
-          return;
-        },
-      },
-    };
-
-    clearMiddlewareFunctions(app);
-  });
-  // Tests whether the n-th layer components handlers are correctly merged into the n-1-th layer components handler
-  test(`should merge 3rd layer component's config into 2nd layer's and their combined handler into 1st layer's handler`, async () => {
-    const secondLayerComponent = new ComponentPlugin();
-    secondLayerComponent.name = 'SecondLayerComponent';
-    secondLayerComponent.handler = {
-      SecondLayerComponent: {
-        secondLayerIntent() {
-          return;
-        },
-      },
-    };
-    const thirdLayerComponent = new ComponentPlugin();
-    thirdLayerComponent.name = 'ThirdLayerComponent';
-    thirdLayerComponent.handler = {
-      ThirdLayerComponent: {
-        thirdLayerIntent() {
-          return;
-        },
-      },
-    };
-
-    // ToDo: Is the order of useComponents here important?
-    secondLayerComponent.useComponents(thirdLayerComponent);
-    firstLayerComponent.useComponents(secondLayerComponent);
-    app.useComponents(firstLayerComponent);
-
-    await app.middleware('setup')!.run(mockHandleRequest);
-    await app.middleware('request')!.run(mockHandleRequest);
-
-    const expectedResult = JSON.stringify({
-      FirstLayerComponent: {
-        firstLayerIntent() {
-          return;
-        },
-        SecondLayerComponent: {
-          secondLayerIntent() {
-            return;
-          },
-          ThirdLayerComponent: {
-            thirdLayerIntent() {
-              return;
-            },
-          },
-        },
-      },
-    });
-    const result = JSON.stringify(mockHandleRequest.app.config.handlers);
-
-    expect(result).toBe(expectedResult);
-  });
-
-  test(`should merge both 2nd layer components handlers into 1st layer's handler`, async () => {
-    const secondLayerComponent = new ComponentPlugin();
-    secondLayerComponent.name = 'SecondLayerComponent';
-    secondLayerComponent.handler = {
-      SecondLayerComponent: {
-        secondLayerIntent() {
-          return;
-        },
-      },
-    };
-    const secondLayerComponent2 = new ComponentPlugin();
-    secondLayerComponent2.name = 'SecondLayerComponent2';
-    secondLayerComponent2.handler = {
-      SecondLayerComponent2: {
-        secondLayerIntent2() {
-          return;
-        },
-      },
-    };
-
-    // ToDo: Is the order of useComponents here important?
-    firstLayerComponent.useComponents(secondLayerComponent, secondLayerComponent2);
-    app.useComponents(firstLayerComponent);
-
-    await app.middleware('setup')!.run(mockHandleRequest);
-    await app.middleware('request')!.run(mockHandleRequest);
-
-    const expectedResult = JSON.stringify({
-      FirstLayerComponent: {
-        firstLayerIntent() {
-          return;
-        },
-        SecondLayerComponent: {
-          secondLayerIntent() {
-            return;
-          },
-        },
-        SecondLayerComponent2: {
-          secondLayerIntent2() {
-            return;
-          },
-        },
-      },
-    });
-    const result = JSON.stringify(mockHandleRequest.app.config.handlers);
-
-    expect(result).toBe(expectedResult);
-  });
-
-  test(`shouldn't change the component's handler because there are no child components`, async () => {
-    app.useComponents(firstLayerComponent);
-
-    await app.middleware('setup')!.run(mockHandleRequest);
-    await app.middleware('request')!.run(mockHandleRequest);
-
-    const expectedResult = JSON.stringify({
-      FirstLayerComponent: {
-        firstLayerIntent() {
-          return;
-        },
-      },
-    });
-    const result = JSON.stringify(mockHandleRequest.app.config.handlers);
-
-    expect(result).toBe(expectedResult);
   });
 });
 
@@ -293,15 +56,12 @@
 
     firstLayerComponent = new ComponentPlugin();
     firstLayerComponent.name = 'FirstLayerComponent';
-
-    clearMiddlewareFunctions(app);
-  });
-
-  test('$activeComponents should be same as $baseComponents at start of app', async () => {
+  });
+
+  test('$activeComponents should be same as $baseComponents at start of app', () => {
     app.useComponents(firstLayerComponent);
 
-    await app.middleware('setup')!.run(mockHandleRequest); // sets $baseComponents
-    await app.middleware('handler')!.run(mockHandleRequest);
+    ComponentPlugin.setActiveComponentPlugins(mockHandleRequest.jovo!);
 
     expect(mockHandleRequest.jovo!.$activeComponents).toEqual(
       mockHandleRequest.app.$baseComponents,
@@ -309,16 +69,20 @@
   });
 
   // Test with sessionComponentStack.length = 1
-  test('$activeComponents should be the current active component and its child components (n=1)', async () => {
+  test('$activeComponents should be the current active component and its child components (n=1)', () => {
     const secondLayerComponent = new ComponentPlugin();
-    firstLayerComponent.useComponents(secondLayerComponent);
-    app.useComponents(firstLayerComponent);
+    secondLayerComponent.name = 'SecondLayerComponent';
+    firstLayerComponent.components = {
+      [secondLayerComponent.name!]: secondLayerComponent,
+    };
+    mockHandleRequest.app.$baseComponents = {
+      [firstLayerComponent.name!]: firstLayerComponent,
+    };
     mockHandleRequest.jovo!.$session.$data[SessionConstants.COMPONENT] = [
       [firstLayerComponent.name!, {}],
     ];
 
-    await app.middleware('setup')!.run(mockHandleRequest);
-    await app.middleware('handler')!.run(mockHandleRequest);
+    ComponentPlugin.setActiveComponentPlugins(mockHandleRequest.jovo!);
 
     expect(mockHandleRequest.jovo!.$activeComponents).toEqual({
       [firstLayerComponent.name!]: firstLayerComponent,
@@ -332,67 +96,30 @@
     secondLayerComponent.name = 'SecondLayerComponent';
     const thirdLayerComponent = new ComponentPlugin();
     thirdLayerComponent.name = 'ThirdLayerComponent';
-    secondLayerComponent.useComponents(thirdLayerComponent);
-    firstLayerComponent.useComponents(secondLayerComponent);
-    app.useComponents(firstLayerComponent);
+    secondLayerComponent.components = {
+      [thirdLayerComponent.name!]: thirdLayerComponent,
+    };
+    firstLayerComponent.components = {
+      [secondLayerComponent.name!]: secondLayerComponent,
+    };
+    mockHandleRequest.app.$baseComponents = {
+      [firstLayerComponent.name!]: firstLayerComponent,
+    };
     mockHandleRequest.jovo!.$session.$data[SessionConstants.COMPONENT] = [
       [firstLayerComponent.name, {}],
       [secondLayerComponent.name, {}],
     ];
 
-    await app.middleware('setup')!.run(mockHandleRequest);
-    await app.middleware('handler')!.run(mockHandleRequest);
+    ComponentPlugin.setActiveComponentPlugins(mockHandleRequest.jovo!);
 
     expect(mockHandleRequest.jovo!.$activeComponents).toEqual({
       [secondLayerComponent.name!]: secondLayerComponent,
       [thirdLayerComponent.name!]: thirdLayerComponent,
->>>>>>> 1f7fedca
     });
   });
 });
 
 describe('test $components setup', () => {
-<<<<<<< HEAD
-    // $components should have a `Component` object for each `ComponentPlugin` in $activeComponents
-    let app: App;
-    let baseApp: BaseApp;
-    let mockHandleRequest: HandleRequest;
-    let firstLayerComponent: ComponentPlugin;
-
-    beforeEach(() => {
-        app = new App();
-        baseApp = new BaseApp();
-
-        baseApp.config.plugin = {
-            ComponentPlugin: {}
-        };
-
-        mockHandleRequest = {
-            app: baseApp,
-            jovo: {
-                $app: baseApp,
-                $session: {
-                    $data: {
-                        [SessionConstants.COMPONENT]: []
-                    }
-                }
-            } as unknown as Jovo // workaround so we don't have to implement whole interface
-        } as unknown as HandleRequest;
-
-        firstLayerComponent = new ComponentPlugin();
-        firstLayerComponent.name = 'FirstLayerComponent';
-    });
-
-    // no active component => $baseComponents are the active ones
-    test('should fill $components with $baseComponents', async () => {
-        mockHandleRequest.app.$baseComponents = {[firstLayerComponent.name!]: firstLayerComponent};
-
-        ComponentPlugin.initializeComponents(mockHandleRequest);
-
-        const componentObjects = Object.values(mockHandleRequest.jovo!.$components);
-        const baseComponents = Object.values(mockHandleRequest.app.$baseComponents);
-        const result = compareComponentNames(componentObjects, baseComponents);
-=======
   // $components should have a `Component` object for each `ComponentPlugin` in $activeComponents
   let app: App;
   let baseApp: BaseApp;
@@ -421,33 +148,28 @@
 
     firstLayerComponent = new ComponentPlugin();
     firstLayerComponent.name = 'FirstLayerComponent';
-
-    clearMiddlewareFunctions(app);
   });
 
   // no active component => $baseComponents are the active ones
   test('should fill $components with $baseComponents', async () => {
-    app.useComponents(firstLayerComponent);
     mockHandleRequest.app.$baseComponents = { [firstLayerComponent.name!]: firstLayerComponent };
 
-    await app.middleware('handler')!.run(mockHandleRequest);
+    ComponentPlugin.initializeComponents(mockHandleRequest);
 
     const componentObjects = Object.values(mockHandleRequest.jovo!.$components);
     const baseComponents = Object.values(mockHandleRequest.app.$baseComponents);
-
     const result = compareComponentNames(componentObjects, baseComponents);
 
     expect(result).toBe(true);
   });
 
   test('should fill $components with $activeComponents', async () => {
-    app.useComponents(firstLayerComponent);
     mockHandleRequest.app.$baseComponents = { [firstLayerComponent.name!]: firstLayerComponent };
     mockHandleRequest.jovo!.$session.$data[SessionConstants.COMPONENT] = [
       [firstLayerComponent.name, {}],
     ];
 
-    await app.middleware('handler')!.run(mockHandleRequest);
+    ComponentPlugin.initializeComponents(mockHandleRequest);
 
     const componentObjects = Object.values(mockHandleRequest.jovo!.$components);
     const activeComponents = Object.values(mockHandleRequest.jovo!.$activeComponents);
@@ -477,7 +199,6 @@
     return true;
   }
 });
-
 describe('test component session stack', () => {
   // $components should have a `Component` object for each `ComponentPlugin` in $activeComponents
   let app: App;
@@ -516,8 +237,6 @@
         },
       } as unknown) as Jovo, // workaround so we don't have to implement whole interface
     } as unknown) as HandleRequest;
-
-    clearMiddlewareFunctions(app);
   });
 
   describe('test loading of component session data', () => {
@@ -541,27 +260,18 @@
       };
 
       ComponentPlugin.loadLatestComponentSessionData(mockHandleRequest.jovo!);
->>>>>>> 1f7fedca
 
       expect(mockHandleRequest.jovo!.$session.$data).toEqual({
         [SessionConstants.COMPONENT]: [[firstLayerComponent.name, testComponentSessionData]],
       });
     });
 
-<<<<<<< HEAD
-    test('should fill $components with $activeComponents', async () => {
-        mockHandleRequest.app.$baseComponents = {[firstLayerComponent.name!]: firstLayerComponent};
-        mockHandleRequest.jovo!.$session.$data[SessionConstants.COMPONENT] = [[firstLayerComponent.name, {}]];
-
-        ComponentPlugin.initializeComponents(mockHandleRequest);
-=======
     test('should load the data of the latest component of the session stack', () => {
       mockHandleRequest.jovo!.$session.$data[SessionConstants.COMPONENT].unshift(['test', {}]);
 
       mockHandleRequest.jovo!.$components = {
         FirstLayerComponent: new Component(componentConstructorOptions),
       };
->>>>>>> 1f7fedca
 
       ComponentPlugin.loadLatestComponentSessionData(mockHandleRequest.jovo!);
 
@@ -571,67 +281,6 @@
       expect(component.onCompletedIntent).toBe(testComponentSessionData.onCompletedIntent);
       expect(component.stateBeforeDelegate).toBe(testComponentSessionData.stateBeforeDelegate);
     });
-<<<<<<< HEAD
-
-    /**
-     * Runs through both arrays and compares the name for each index, i.e.
-     * i-th component name is compared with i-th componentPlugin name.
-     * Returns false if they don't match
-     * @param {Component[]} components $components values
-     * @param {ComponentPlugin[]} componentPlugins
-     */
-    function compareComponentNames(components: Component[], componentPlugins: ComponentPlugin[]): boolean {
-        for (let i = 0; i < components.length; i++) {
-            if (components[i].name! !== componentPlugins[i].name) {
-                return false;
-            }
-        }
-
-        return true;
-    }
-});
-
-describe('test component session stack', () => {
-    // $components should have a `Component` object for each `ComponentPlugin` in $activeComponents
-    let app: App;
-    let baseApp: BaseApp;
-    let mockHandleRequest: HandleRequest;
-    let firstLayerComponent: ComponentPlugin;
-    let componentConstructorOptions: ComponentConstructorOptions;
-    let testComponentSessionData: ComponentSessionData;
-
-    beforeEach(() => {
-        app = new App();
-        baseApp = new BaseApp();
-
-        testComponentSessionData = {
-            data: {},
-            onCompletedIntent: 'test',
-            stateBeforeDelegate: 'test'
-        };
-
-        firstLayerComponent = new ComponentPlugin();
-        firstLayerComponent.name = 'FirstLayerComponent';
-
-        componentConstructorOptions = {
-            config: {enabled: true},
-            name: 'FirstLayerComponent'
-        };
-
-        mockHandleRequest = {
-            app: baseApp,
-            jovo: {
-                $app: baseApp,
-                $session: {
-                    $data: {
-                        [SessionConstants.COMPONENT]: [
-                            [firstLayerComponent.name, testComponentSessionData]
-                        ]
-                    }
-                }
-            } as unknown as Jovo // workaround so we don't have to implement whole interface
-        } as unknown as HandleRequest;
-=======
   });
 
   describe('test saving of component session data', () => {
@@ -652,10 +301,9 @@
         onCompletedIntent: 'newIntent',
         stateBeforeDelegate: 'newState',
       });
->>>>>>> 1f7fedca
-    });
-
-    test(`should leave the other component's data unchanged`, () => {
+    });
+
+    test('should leave the other component\'s data unchanged', () => {
       mockHandleRequest.jovo!.$session.$data[SessionConstants.COMPONENT].push([
         'SecondLayerComponent',
         {},
@@ -732,17 +380,10 @@
 //     });
 // });
 
-<<<<<<< HEAD
 describe('test loadI18nFiles()', () => {
-    let componentPlugin: ComponentPlugin;
-    let mockHandleRequest: HandleRequest;
-    let i18next: I18Next;
-=======
-describe.only('test loadI18nFiles()', () => {
   let componentPlugin: ComponentPlugin;
   let mockHandleRequest: HandleRequest;
   let i18next: I18Next;
->>>>>>> 1f7fedca
 
   beforeEach(() => {
     componentPlugin = new ComponentPlugin();
@@ -776,22 +417,6 @@
 
     componentPlugin.loadI18nFiles(mockHandleRequest);
 
-<<<<<<< HEAD
-        expect(componentPlugin.i18next!.loadFiles).toHaveBeenCalled();
-    });
-});
-=======
     expect(componentPlugin.i18next!.loadFiles).toHaveBeenCalled();
   });
-});
-
-/**
- * Deletes all the functions added to the middlewares by default
- * @param {App} app
- */
-function clearMiddlewareFunctions(app: App) {
-  app.middlewares.forEach((middleware) => {
-    app.middleware(middleware)!.fns = [];
-  });
-}
->>>>>>> 1f7fedca
+});