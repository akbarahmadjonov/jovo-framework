--- conflicted
+++ resolved
@@ -7,145 +7,6 @@
 
 
 export interface Config extends PluginConfig {
-<<<<<<< HEAD
-    logging?: boolean;
-    request?: boolean;
-    response?: boolean;
-    requestObjects?: string[];
-    excludedRequestObjects?: string[];
-    responseObjects?: string[];
-    excludedResponseObjects?: string[];
-    excludeReplaceValue?: string;
-    space?: string;
-    styling?: boolean;
-}
-
-export class BasicLogging implements Plugin {
-    config: Config = {
-        enabled: true,
-        logging: undefined,
-        request: false,
-        response: false,
-        requestObjects: [],
-        excludedRequestObjects: [],
-        responseObjects: [],
-        excludedResponseObjects: [],
-        excludeReplaceValue: undefined,
-        space: '\t',
-        styling: false,
-    };
-
-    constructor(config?: Config) {
-        if (config) {
-            this.config = _merge(this.config, config);
-        }
-
-        this.requestLogger = this.requestLogger.bind(this);
-        this.responseLogger = this.responseLogger.bind(this);
-    }
-
-    install(app: BaseApp) {
-        if (this.config.logging === true) {
-            this.config.request = true;
-            this.config.response = true;
-        } else if (this.config.logging === false) {
-            this.config.request = false;
-            this.config.response = false;
-        }
-
-        app.on('request', this.requestLogger);
-        app.on('after.response', this.responseLogger);
-    }
-
-    uninstall(app: BaseApp) {
-        app.removeListener('request', this.requestLogger);
-        app.removeListener('after.response', this.responseLogger);
-    }
-
-    requestLogger = (handleRequest: HandleRequest) => {
-        if (Logger.isLogLevel(LogLevel.VERBOSE)) {
-            Log.verbose(Log.subheader(`Request JSON`, 'jovo-framework'));
-            Log.yellow().verbose(JSON.stringify(handleRequest.host.getRequestObject(), null, this.config.space));
-            return;
-        }
-
-        if (!this.config.request) {
-            return;
-        }
-
-        const requestCopy = Object.assign({}, handleRequest.host.getRequestObject());
-
-        if (this.config.excludedRequestObjects && this.config.excludedRequestObjects.length > 0) {
-            this.config.excludedRequestObjects.forEach((excludePath: string) => {
-                if (_get(requestCopy, excludePath)) {
-                    _set(requestCopy, excludePath, this.config.excludeReplaceValue);
-                }
-            });
-        }
-
-        if (this.config.requestObjects && this.config.requestObjects.length > 0) {
-            this.config.requestObjects.forEach((path: string) => {
-                console.log(
-                    JSON.stringify(
-                        _get(requestCopy, path), null, this.config.space));
-
-            });
-        } else {
-            console.log(JSON.stringify(requestCopy, null, this.config.space));
-        }
-
-    };
-
-    responseLogger = (handleRequest: HandleRequest) => {
-
-        if (Logger.isLogLevel(LogLevel.VERBOSE)) {
-            Log.verbose(Log.subheader(`Response JSON`, 'jovo-framework'));
-            Log.yellow().verbose(JSON.stringify(handleRequest.jovo!.$response, null, this.config.space));
-            return;
-        }
-
-        if (!this.config.response) {
-            return;
-        }
-        if (!handleRequest.jovo) {
-            return;
-        }
-
-        const responseCopy = Object.assign({}, handleRequest.jovo.$response);
-
-        if (this.config.excludedResponseObjects && this.config.excludedResponseObjects.length > 0) {
-            this.config.excludedResponseObjects.forEach((excludePath: string) => {
-                if (_get(responseCopy, excludePath)) {
-                    _set(responseCopy, excludePath, this.config.excludeReplaceValue);
-                }
-            });
-        }
-
-        if (this.config.responseObjects && this.config.responseObjects.length > 0) {
-            this.config.responseObjects.forEach((path: string) => {
-                if (!handleRequest.jovo) {
-                    return;
-                }
-                console.log(
-                    JSON.stringify(
-                        _get(responseCopy, path), null, this.config.space));
-            });
-        } else {
-            console.log(this.style(JSON.stringify(responseCopy, null, this.config.space)));
-        }
-
-    };
-
-
-    style(text: string) {
-        if (this.config.styling) {
-            text = text.replace(/<speak>(.+?)<\/speak>/g, `<speak>\x1b[36m$1\x1b[0m</speak>`);
-            text = text.replace(/"_JOVO_STATE_": "(.+?)"/g, `"_JOVO_STATE_": "\x1b[33m$1\x1b[0m"`);
-        }
-        return text;
-
-    }
-=======
 	logging?: boolean;
 	request?: boolean;
 	response?: boolean;
@@ -324,5 +185,4 @@
 		}
 		return text;
 	}
->>>>>>> 6164829a
 }