--- conflicted
+++ resolved
@@ -1,35 +1,22 @@
-import { BaseApp, ExtensibleConfig, Host, Log, Logger, LogLevel } from "jovo-core";
+import {BaseApp, ExtensibleConfig, Host, Log, Logger, LogLevel} from "jovo-core";
 import * as fs from 'fs';
 import * as path from "path";
 import _merge = require('lodash.merge');
 import _get = require('lodash.get');
 import _set = require('lodash.set');
-<<<<<<< HEAD
-import { FileDb2 } from "jovo-db-filedb";
-=======
 import _cloneDeep = require('lodash.clonedeep');
 import {FileDb2} from "jovo-db-filedb";
->>>>>>> 56353045
 import {
     Config as JovoUserConfig,
     ContextConfig,
-    MetaDataConfig
-} from "./middleware/user/JovoUser";
-
-<<<<<<< HEAD
-import { BasicLogging } from "./middleware/logging/BasicLogging";
-import { JovoUser } from "./middleware/user/JovoUser";
-import { I18Next, Config as I18NextConfig } from "jovo-cms-i18next";
-import { Handler } from "./middleware/Handler";
-import { Router, Config as RouterConfig } from "./middleware/Router";
-=======
+    MetaDataConfig} from "./middleware/user/JovoUser";
+
 import {BasicLogging} from "./middleware/logging/BasicLogging";
 import {JovoUser} from "./middleware/user/JovoUser";
 import {I18Next, Config as I18NextConfig} from "jovo-cms-i18next";
 import {Handler} from "./middleware/Handler";
 import {Router, Config as RouterConfig} from "./middleware/Router";
 import {Component, Config as ComponentConfig} from "./middleware/Component";
->>>>>>> 56353045
 
 if (process.argv.includes('--port')) {
     process.env.JOVO_PORT = process.argv[process.argv.indexOf('--port') + 1].trim();
@@ -78,7 +65,7 @@
             process.chdir(process.env.JOVO_CWD);
         }
 
-        const pathToConfig = process.env.JOVO_CONFIG || path.join(process.cwd(), 'config.js');
+        const pathToConfig = process.env.JOVO_CONFIG || path.join(process.cwd(), 'config.js' );
         if (fs.existsSync(pathToConfig)) {
             const fileConfig = require(pathToConfig) || {};
             this.config = _merge(fileConfig, this.config);
@@ -122,7 +109,7 @@
             }
         }
 
-        const pathToStageConfig = path.join(process.cwd(), 'config.' + stage + '.js');
+        const pathToStageConfig = path.join(process.cwd(), 'config.' + stage + '.js' );
 
         if (fs.existsSync(pathToStageConfig)) {
 
@@ -151,11 +138,7 @@
         _merge(this.config.plugin, this.config.cms);
         _merge(this.config.plugin, this.config.analytics);
         _merge(this.config.plugin, this.config.nlu);
-<<<<<<< HEAD
-        _merge(this.config.plugin, { Validation: { validation: this.config.validation } });
-=======
         _merge(this.config.plugin, this.config.components);
->>>>>>> 56353045
     }
 
     initConfig() {
@@ -405,7 +388,7 @@
      * @deprecated
      * @param {{[p: string]: string}} inputMap
      */
-    setInputMap(inputMap: { [key: string]: string }) {
+    setInputMap(inputMap: {[key: string]: string}) {
         this.config.inputMap = inputMap;
     }
 
@@ -436,7 +419,7 @@
      * @deprecated
      * @param {{[p: string]: string}} intentMap
      */
-    setIntentMap(intentMap: { [key: string]: string }) {
+    setIntentMap(intentMap: {[key: string]: string}) {
         this.config.intentMap = intentMap;
         if (this.$plugins.get('Router')) {
             (this.$plugins.get('Router') as Router).config.intentMap = this.config.intentMap;
@@ -598,8 +581,8 @@
         requestLoggingObjects?: string[],
         responseLoggingObjects?: string[],
 
-        intentMap?: { [key: string]: string };
-        inputMap?: { [key: string]: string };
+        intentMap?: {[key: string]: string};
+        inputMap?: {[key: string]: string};
 
         intentsToSkipUnhandled: string[];
         userMetaData?: MetaDataConfig;
@@ -609,29 +592,20 @@
     keepSessionDataOnSessionEnded?: boolean;
     logging?: boolean | LoggingConfig;
 
-    inputMap?: { [key: string]: string };
-
-    user?: JovoUserConfig | { [key: string]: any; metaData: boolean; context: boolean }; // tslint:disable-line
+    inputMap?: {[key: string]: string};
+
+    user?: JovoUserConfig | {[key: string]: any; metaData: boolean; context: boolean}; // tslint:disable-line
     i18n?: I18NextConfig;
-<<<<<<< HEAD
-    db?: { [key: string]: any }; // tslint:disable-line
-    analytics?: { [key: string]: any }; // tslint:disable-line
-    platform?: { [key: string]: any }; // tslint:disable-line
-    cms?: { [key: string]: any }; // tslint:disable-line
-    nlu?: { [key: string]: any }; // tslint:disable-line
-    validation?: { [key: string]: any };  // tslint:disable-line
-=======
     db?: {[key: string]: any}; // tslint:disable-line
     analytics?: {[key: string]: any}; // tslint:disable-line
     platform?: {[key: string]: any}; // tslint:disable-line
     cms?: {[key: string]: any}; // tslint:disable-line
     nlu?: {[key: string]: any}; // tslint:disable-line
     components?: {[key: string]: ComponentConfig}; // tslint:disable-line
->>>>>>> 56353045
 }
 
 // handler
 export interface Config {
     handlers?: any; // tslint:disable-line
 }
-export interface Config extends RouterConfig { }+export interface Config extends RouterConfig {}